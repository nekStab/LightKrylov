--- conflicted
+++ resolved
@@ -33,10 +33,7 @@
 
 # Log files
 *.log
-<<<<<<< HEAD
+*.npy
 
 # swap files
-*~
-=======
-*.npy
->>>>>>> b61a77e4
+*~