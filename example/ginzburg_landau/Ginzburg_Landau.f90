--- conflicted
+++ resolved
@@ -1,5 +1,4 @@
 module Ginzburg_Landau
-<<<<<<< HEAD
    ! RKLIB module for time integration.
    use rklib_module
    ! LightKrylov for linear algebra.
@@ -386,387 +385,4 @@
      return
    end subroutine adjoint_solver
  
- end module Ginzburg_Landau
- 
-=======
-  ! RKLIB module for time integration.
-  use rklib_module
-  ! LightKrylov for linear algebra.
-  use LightKrylov
-  use LightKrylov, only: wp => dp
-  ! Standard Library.
-  use stdlib_math, only : linspace
-  use stdlib_optval, only : optval
-  implicit none
-
-  character*128, parameter, private :: this_module = 'Ginzburg_Landau'
-
-  public :: nx
-  public :: initialize_parameters
-
-  !------------------------------
-  !-----     PARAMETERS     -----
-  !------------------------------
-
-  ! Mesh related parameters.
-  real(kind=wp), parameter :: L  = 200.0_wp ! Domain length
-  integer      , parameter :: nx = 512      ! Number of grid points (excluding boundaries).
-  real(kind=wp), parameter :: dx = L/(nx+1) ! Grid size.
-
-  ! Physical parameters.
-  complex(kind=wp), parameter :: nu    = cmplx(2.0_wp, 0.2_wp, kind=wp)
-  complex(kind=wp), parameter :: gamma = cmplx(1.0_wp, -1.0_wp, kind=wp)
-  real(kind=wp)   , parameter :: mu_0  = 0.38_wp
-  real(kind=wp)   , parameter :: c_mu  = 0.2_wp
-  real(kind=wp)   , parameter :: mu_2  = -0.01_wp
-  real(kind=wp)               :: mu(1:nx)
-
-  !-------------------------------------------
-  !-----     LIGHTKRYLOV VECTOR TYPE     -----
-  !-------------------------------------------
-
-  type, extends(abstract_vector_cdp), public :: state_vector
-     complex(kind=wp) :: state(nx) = 0.0_wp
-   contains
-     private
-     procedure, pass(self), public :: zero
-     procedure, pass(self), public :: dot
-     procedure, pass(self), public :: scal
-     procedure, pass(self), public :: axpby
-     procedure, pass(self), public :: rand
-  end type state_vector
-
-  !------------------------------------------
-  !-----     EXPONENTIAL PROPAGATOR     -----
-  !------------------------------------------
-
-  type, extends(abstract_linop_cdp), public :: exponential_prop
-     real(kind=wp) :: tau ! Integration time.
-   contains
-     private
-     procedure, pass(self), public :: matvec => direct_solver
-     procedure, pass(self), public :: rmatvec => adjoint_solver
-  end type exponential_prop
-
-contains
-
-  !========================================================================
-  !========================================================================
-  !=====                                                              =====
-  !=====     PHYSICAL MODEL : LINEARIZED GINZBURG-LANDAU EQUATION     =====
-  !=====                                                              =====
-  !========================================================================
-  !========================================================================
-
-  !--------------------------------------------------------------
-  !-----     CONSTRUCT THE MESH AND PHYSICAL PARAMETERS     -----
-  !--------------------------------------------------------------
-
-  subroutine initialize_parameters()
-    implicit none
-    ! Mesh array.
-    real(kind=wp) :: x(nx+2)
-
-    ! Construct mesh.
-    x = linspace(-L/2, L/2, nx+2)
-
-    ! Construct mu(x)
-    mu(:) = (mu_0 - c_mu**2) + (mu_2 / 2.0_wp) * x(2:nx+1)**2
-
-    return
-  end subroutine initialize_parameters
-
-
-  !---------------------------------------------------------
-  !-----      LINEARIZED GINZBURG-LANDAU EQUATIONS     -----
-  !---------------------------------------------------------
-
-  subroutine rhs(me, t, x, f)
-    ! Time-integrator.
-    class(rk_class), intent(inout)             :: me
-    ! Current time.
-    real(kind=wp)  , intent(in)                :: t
-    ! State vector.
-    real(kind=wp)  , dimension(:), intent(in)  :: x
-    ! Time-derivative.
-    real(kind=wp)  , dimension(:), intent(out) :: f
-
-    ! Internal variables.
-    integer :: i
-    real(kind=wp), dimension(nx) :: u, du
-    real(kind=wp), dimension(nx) :: v, dv
-    real(kind=wp)                :: d2u, d2v, cu, cv
-
-    ! Sets the internal variables.
-    f = 0.0_wp
-    u = x(1:nx)      ; du = f(1:nx)
-    v = x(nx+1:2*nx) ; dv = f(nx+1:2*nx)
-
-    !---------------------------------------------------
-    !-----     Linear Ginzburg Landau Equation     -----
-    !---------------------------------------------------
-
-    ! Left most boundary points.
-    cu = u(2) / (2*dx) ; cv = v(2) / (2*dx)
-    du(1) = -(real(nu)*cu - aimag(nu)*cv) ! Convective term.
-    dv(1) = -(aimag(nu)*cu + real(nu)*cv) ! Convective term.
-
-    d2u = (u(2) - 2*u(1)) / dx**2 ; d2v = (v(2) - 2*v(1)) / dx**2
-    du(1) = du(1) + real(gamma)*d2u - aimag(gamma)*d2v ! Diffusion term.
-    dv(1) = dv(1) + aimag(gamma)*d2u + real(gamma)*d2v ! Diffusion term.
-
-    du(1) = du(1) + mu(1)*u(1) ! Non-parallel term.
-    dv(1) = dv(1) + mu(1)*v(1) ! Non-parallel term.
-
-    ! Interior nodes.
-    do concurrent (i=2:nx-1)
-       ! Convective term.
-       cu = (u(i+1) - u(i-1)) / (2*dx)
-       cv = (v(i+1) - v(i-1)) / (2*dx)
-       du(i) = -(real(nu)*cu - aimag(nu)*cv)
-       dv(i) = -(aimag(nu)*cu + real(nu)*cv)
-
-       ! Diffusion term.
-       d2u = (u(i+1) - 2*u(i) + u(i-1)) / dx**2
-       d2v = (v(i+1) - 2*v(i) + v(i-1)) / dx**2
-       du(i) = du(i) + real(gamma)*d2u - aimag(gamma)*d2v
-       dv(i) = dv(i) + aimag(gamma)*d2u + real(gamma)*d2v
-
-       ! Non-parallel term.
-       du(i) = du(i) + mu(i)*u(i)
-       dv(i) = dv(i) + mu(i)*v(i)
-    enddo
-
-    ! Right most boundary points.
-    cu = -u(nx-1) / (2*dx) ; cv = -v(nx-1) / (2*dx)
-    du(nx) = -(real(nu)*cu - aimag(nu)*cv) ! Convective term.
-    dv(nx) = -(aimag(nu)*cu + real(nu)*cv) ! Convective term.
-
-    d2u = (-2*u(nx) + u(nx-1)) / dx**2 ; d2v = (-2*v(nx) + v(nx-1)) / dx**2
-    du(nx) = du(nx) + real(gamma)*d2u - aimag(gamma)*d2v ! Diffusion term.
-    dv(nx) = dv(nx) + aimag(gamma)*d2u + real(gamma)*d2v ! Diffusion term.
-
-    du(nx) = du(nx) + mu(nx)*u(nx) ! Non-parallel term.
-    dv(nx) = dv(nx) + mu(nx)*v(nx) ! Non-parallel term.
-
-    ! Copy results to the output array.
-    f(1:nx) = du ; f(nx+1:2*nx) = dv
-
-    return
-  end subroutine rhs
-
-  !-----------------------------------------------------------
-  !-----     Adjoint linear Ginzburg-Landau equation     -----
-  !-----------------------------------------------------------
-
-  subroutine adjoint_rhs(me, t, x, f)
-    ! Time-integrator.
-    class(rk_class), intent(inout)             :: me
-    ! Current time.
-    real(kind=wp)  , intent(in)                :: t
-    ! State vector.
-    real(kind=wp)  , dimension(:), intent(in)  :: x
-    ! Time-derivative.
-    real(kind=wp)  , dimension(:), intent(out) :: f
-
-    ! Internal variables.
-    integer :: i
-    real(kind=wp), dimension(nx) :: u, du
-    real(kind=wp), dimension(nx) :: v, dv
-    real(kind=wp)                :: d2u, d2v, cu, cv
-
-    ! Sets the internal variables.
-    f = 0.0_wp
-    u = x(1:nx)      ; du = f(1:nx)
-    v = x(nx+1:2*nx) ; dv = f(nx+1:2*nx)
-
-    !---------------------------------------------------
-    !-----     Linear Ginzburg Landau Equation     -----
-    !---------------------------------------------------
-
-    ! Left most boundary points.
-    cu = u(2) / (2*dx) ; cv = v(2) / (2*dx)
-    du(1) = (real(nu)*cu + aimag(nu)*cv) ! Convective term.
-    dv(1) = (-aimag(nu)*cu + real(nu)*cv) ! Convective term.
-
-    d2u = (u(2) - 2*u(1)) / dx**2 ; d2v = (v(2) - 2*v(1)) / dx**2
-    du(1) = du(1) + real(gamma)*d2u + aimag(gamma)*d2v ! Diffusion term.
-    dv(1) = dv(1) - aimag(gamma)*d2u + real(gamma)*d2v ! Diffusion term.
-
-    du(1) = du(1) + mu(1)*u(1) ! Non-parallel term.
-    dv(1) = dv(1) + mu(1)*v(1) ! Non-parallel term.
-
-    ! Interior nodes.
-    do concurrent (i=2:nx-1)
-       ! Convective term.
-       cu = (u(i+1) - u(i-1)) / (2*dx)
-       cv = (v(i+1) - v(i-1)) / (2*dx)
-       du(i) = (real(nu)*cu + aimag(nu)*cv)
-       dv(i) = (-aimag(nu)*cu + real(nu)*cv)
-
-       ! Diffusion term.
-       d2u = (u(i+1) - 2*u(i) + u(i-1)) / dx**2
-       d2v = (v(i+1) - 2*v(i) + v(i-1)) / dx**2
-       du(i) = du(i) + real(gamma)*d2u + aimag(gamma)*d2v
-       dv(i) = dv(i) - aimag(gamma)*d2u + real(gamma)*d2v
-
-       ! Non-parallel term.
-       du(i) = du(i) + mu(i)*u(i)
-       dv(i) = dv(i) + mu(i)*v(i)
-    enddo
-
-    ! Right most boundary points.
-    cu = -u(nx-1) / (2*dx) ; cv = -v(nx-1) / (2*dx)
-    du(nx) = (real(nu)*cu + aimag(nu)*cv) ! Convective term.
-    dv(nx) = (-aimag(nu)*cu + real(nu)*cv) ! Convective term.
-
-    d2u = (-2*u(nx) + u(nx-1)) / dx**2 ; d2v = (-2*v(nx) + v(nx-1)) / dx**2
-    du(nx) = du(nx) + real(gamma)*d2u + aimag(gamma)*d2v ! Diffusion term.
-    dv(nx) = dv(nx) - aimag(gamma)*d2u + real(gamma)*d2v ! Diffusion term.
-
-    du(nx) = du(nx) + mu(nx)*u(nx) ! Non-parallel term.
-    dv(nx) = dv(nx) + mu(nx)*v(nx) ! Non-parallel term.
-
-    ! Copy results to the output array.
-    f(1:nx) = du ; f(nx+1:2*nx) = dv
-
-    return
-  end subroutine adjoint_rhs
-
-
-
-
-
-  !=========================================================
-  !=========================================================
-  !=====                                               =====
-  !=====     LIGHTKRYLOV MANDATORY IMPLEMENTATIONS     =====
-  !=====                                               =====
-  !=========================================================
-  !=========================================================
-
-  !----------------------------------------------------
-  !-----     TYPE-BOUND PROCEDURE FOR VECTORS     -----
-  !----------------------------------------------------
-
-  subroutine zero(self)
-    class(state_vector), intent(inout) :: self
-    self%state = 0.0_wp
-    return
-  end subroutine zero
-
-  complex(kind=wp) function dot(self, vec) result(alpha)
-    class(state_vector)   , intent(in) :: self
-    class(abstract_vector_cdp), intent(in) :: vec
-    select type(vec)
-    type is(state_vector)
-       alpha = dot_product(self%state, vec%state)
-    end select
-    return
-  end function dot
-
-  subroutine scal(self, alpha)
-    class(state_vector), intent(inout) :: self
-    complex(kind=wp)      , intent(in)    :: alpha
-    self%state = self%state * alpha
-    return
-  end subroutine scal
-
-  subroutine axpby(self, alpha, vec, beta)
-    class(state_vector)   , intent(inout) :: self
-    class(abstract_vector_cdp), intent(in)    :: vec
-    complex(kind=wp)         , intent(in)    :: alpha, beta
-    select type(vec)
-    type is(state_vector)
-       self%state = alpha*self%state + beta*vec%state
-    end select
-    return
-  end subroutine axpby
-
-  subroutine rand(self, ifnorm)
-    class(state_vector), intent(inout) :: self
-    logical, optional,   intent(in)    :: ifnorm
-    real(kind=wp) :: tmp(nx, 2)
-    ! internals
-    logical :: normalize
-    real(kind=wp) :: alpha
-    normalize = optval(ifnorm,.true.)
-    call random_number(tmp)
-    self%state%re = tmp(:, 1) ; self%state%im = tmp(:, 2)
-    if (normalize) then
-      alpha = self%norm()
-      call self%scal(cmplx(1.0_wp, 0.0_wp, kind=wp)/alpha)
-    endif
-    return
-  end subroutine rand
-
-  !------------------------------------------------------------------------
-  !-----     TYPE-BOUND PROCEDURES FOR THE EXPONENTIAL PROPAGATOR     -----
-  !------------------------------------------------------------------------
-
-  subroutine direct_solver(self, vec_in, vec_out)
-    ! Linear Operator.
-    class(exponential_prop), intent(in)  :: self
-    ! Input vector.
-    class(abstract_vector_cdp) , intent(in)  :: vec_in
-    ! Output vector.
-    class(abstract_vector_cdp) , intent(out) :: vec_out
-
-    ! Time-integrator.
-    type(rks54_class) :: prop
-    real(kind=wp)     :: dt = 1.0_wp
-    real(kind=wp)     :: state_ic(2*nx), state_fc(2*nx)
-
-    select type(vec_in)
-    type is(state_vector)
-       select type(vec_out)
-       type is(state_vector)
-          ! Get state vector.
-          state_ic(:nx) = vec_in%state%re
-          state_ic(nx+1:) = vec_in%state%im
-          ! Initialize propagator.
-          call prop%initialize(n=2*nx, f=rhs)
-          ! Integrate forward in time.
-          call prop%integrate(0.0_wp, state_ic, dt, self%tau, state_fc)
-          ! Pass-back the state vector.
-          vec_out%state%re = state_fc(:nx)
-          vec_out%state%im = state_fc(nx+1:)
-       end select
-    end select
-    return
-  end subroutine direct_solver
-
-  subroutine adjoint_solver(self, vec_in, vec_out)
-    ! Linear Operator.
-    class(exponential_prop), intent(in)  :: self
-    ! Input vector.
-    class(abstract_vector_cdp) , intent(in)  :: vec_in
-    ! Output vector.
-    class(abstract_vector_cdp) , intent(out) :: vec_out
-
-    ! Time-integrator.
-    type(rks54_class) :: prop
-    real(kind=wp)     :: dt = 1.0_wp
-    real(kind=wp)     :: state_ic(2*nx), state_fc(2*nx)
-
-    select type(vec_in)
-    type is(state_vector)
-       select type(vec_out)
-       type is(state_vector)
-          ! Get the state.
-          state_ic(:nx) = vec_in%state%re
-          state_fc(nx+1:) = vec_in%state%im
-          ! Initialize propagator.
-          call prop%initialize(n=2*nx, f=adjoint_rhs)
-          ! Integrate forward in time.
-          call prop%integrate(0.0_wp, state_ic, dt, self%tau, state_fc)
-          ! Pass-back the state.
-          vec_out%state%re = state_fc(:nx)
-          vec_out%state%im = state_fc(nx+1:)
-       end select
-    end select
-    return
-  end subroutine adjoint_solver
-
-end module Ginzburg_Landau
->>>>>>> ee53789c
+ end module Ginzburg_Landau