#:include "../include/common.fypp"
#:set RC_KINDS_TYPES = REAL_KINDS_TYPES + CMPLX_KINDS_TYPES
module TestKrylov
    ! Fortran Standard Library.
    use iso_fortran_env
    use stdlib_math, only: is_close, all_close
    use stdlib_linalg, only: eye
    use stdlib_stats, only: median

    ! LightKrylov
    use LightKrylov
    use LightKrylov_Constants
    use LightKrylov_Logger
    use LightKrylov_AbstractVectors

    ! Testdrive
    use testdrive, only: new_unittest, unittest_type, error_type, check
    use TestVectors
    use TestLinops
    use TestUtils

    implicit none
    
    private

    character(len=128), parameter, private :: this_module = 'LightKrylov_TestKrylov'

    #:for kind, type in RC_KINDS_TYPES
    public :: collect_qr_${type[0]}$${kind}$_testsuite
    public :: collect_arnoldi_${type[0]}$${kind}$_testsuite
    public :: collect_lanczos_bidiag_${type[0]}$${kind}$_testsuite
    public :: collect_lanczos_tridiag_${type[0]}$${kind}$_testsuite

    #:endfor

contains

    !----------------------------------------------------------------
    !-----     DEFINITIONS OF THE VARIOUS UNIT TESTS FOR QR     -----
    !----------------------------------------------------------------

    #:for kind, type in RC_KINDS_TYPES
    subroutine collect_qr_${type[0]}$${kind}$_testsuite(testsuite)
        type(unittest_type), allocatable, intent(out) :: testsuite(:)

        testsuite = [ &
                        new_unittest("QR factorization (correctness & orthonormality)", test_qr_factorization_${type[0]}$${kind}$), &
                        new_unittest("Pivoting QR for a rank deficient matrix (correctness & orthonormality))", test_pivoting_qr_exact_rank_deficiency_${type[0]}$${kind}$) &
                    ]
        return
    end subroutine collect_qr_${type[0]}$${kind}$_testsuite

    subroutine test_qr_factorization_${type[0]}$${kind}$(error)
        ! Error type to be returned.
        type(error_type), allocatable, intent(out) :: error
        ! Test Vectors.
        integer, parameter :: kdim = test_size
        type(vector_${type[0]}$${kind}$), allocatable :: A(:)
        ! Upper triangular matrix.
        ${type}$ :: R(kdim, kdim) = zero_${type[0]}$${kind}$
        ! Information flag.
        integer :: info
        ! Miscellaneous.
        ${type}$, allocatable :: Adata(:, :), Qdata(:, :)
        ${type}$, allocatable :: G(:, :)

        ! Initiliaze matrix.
        allocate(A(1:kdim)) ; call init_rand(A)

        ! Get data.
        allocate(Adata(test_size, kdim)) ; call get_data(Adata, A)

        ! In-place QR factorization.
        call qr(A, R, info, tol=atol_${kind}$)
        call check_info(info, 'qr', module=this_module, procedure='test_qr_factorization_${type[0]}$${kind}$')

        ! Get data.
        allocate(Qdata(test_size, kdim)) ; call get_data(Qdata, A)

        ! Check correctness.
        call check(error, maxval(abs(Adata - matmul(Qdata, R))) < rtol_${kind}$)
        call check_test(error, 'test_qr_factorization_${type[0]}$${kind}$', &
                        & 'QR factorization not correct: A /= Q @ R')

        ! Compute Gram matrix associated to the Krylov basis.
        allocate(G(kdim, kdim)) ; G = zero_${type[0]}$${kind}$
        call innerprod(G, A(1:kdim), A(1:kdim))

        ! Check orthonormality of the computed basis.
<<<<<<< HEAD
        call check(error, norm2(abs(G - eye(kdim))) < rtol_${kind}$)
=======
        Id = eye(kdim)
        call check(error, norm2(abs(G - Id)) < rtol_${kind}$)
        call check_test(error, 'test_qr_factorization_${type[0]}$${kind}$', &
                        & 'Basis Q not orthonormal: Q.H @ Q /= I')
>>>>>>> fbd73f51

        return
    end subroutine test_qr_factorization_${type[0]}$${kind}$

    subroutine test_pivoting_qr_exact_rank_deficiency_${type[0]}$${kind}$(error)
        ! Error type to be returned.
        type(error_type), allocatable, intent(out) :: error
        ! Test basis.
        type(vector_${type[0]}$${kind}$), allocatable :: A(:)
        ! Krylov subspace dimension.
        integer, parameter :: kdim = 20
        ! Number of zero columns.
        integer, parameter :: nzero = 5
        ! Upper triangular matrix.
        ${type}$ :: R(kdim, kdim)
        ! Permutation vector.
        integer :: perm(kdim)
        ! Information flag.
        integer :: info
       
        ! Miscellaneous.
        integer :: k, idx, rk
        real(${kind}$) :: alpha
        logical :: mask(kdim)
        ${type}$, allocatable :: Adata(:, :), Qdata(:, :)
        ${type}$, allocatable :: G(:, :)

        ! Effective rank.
        rk = kdim - nzero

        ! Initialize matrix.
        allocate(A(1:kdim)) ; call init_rand(A)

        ! Add zero vectors at random places.
        mask = .true. ; k = nzero
        do while (k > 0)
            call random_number(alpha)
            idx = 1 + floor(kdim*alpha)
            if (mask(idx)) then
                A(idx)%data = zero_${type[0]}$${kind}$
                mask(idx) = .false.
                k = k-1
            endif
        enddo

        ! Copy data.
        allocate(Adata(test_size, kdim)) ; call get_data(Adata, A)

        ! In-place QR factorization.
        call qr(A, R, perm, info, tol=atol_${kind}$)
        call check_info(info, 'qr_pivot', module=this_module, procedure='test_pivoting_qr_exact_rank_deficiency_${type[0]}$${kind}$')

        ! Extract data
        allocate(Qdata(test_size, kdim)) ; call get_data(Qdata, A)
        Adata = Adata(:, perm)

        ! Check correctness.
        call check(error, maxval(abs(Adata - matmul(Qdata, R))) < rtol_${kind}$)
        call check_test(error, 'test_pivoting_qr_exact_rank_deficiency_${type[0]}$${kind}$', &
                        & 'QR factorization not correct: A /= Q @ R')

        ! Compute Gram matrix associated to the Krylov basis.
        allocate(G(kdim, kdim)) ; G = zero_${type[0]}$${kind}$
        call innerprod(G, A(1:kdim), A(1:kdim))

        ! Check orthonormality of the computed basis.
<<<<<<< HEAD
        call check(error, norm2(abs(G - eye(kdim))) < rtol_${kind}$)
=======
        Id = eye(kdim)
        call check(error, norm2(abs(G - Id)) < rtol_${kind}$)
        call check_test(error, 'test_pivoting_qr_exact_rank_deficiency_${type[0]}$${kind}$', &
                        & 'Basis Q not orthonormal: Q.H @ Q /= I')
>>>>>>> fbd73f51

        return
    end subroutine test_pivoting_qr_exact_rank_deficiency_${type[0]}$${kind}$

    #:endfor
    
    !--------------------------------------------------------------
    !-----     DEFINITIONS OF THE UNIT-TESTS FOR ARNOLDI      -----
    !--------------------------------------------------------------

    #:for kind, type in RC_KINDS_TYPES
    subroutine collect_arnoldi_${type[0]}$${kind}$_testsuite(testsuite)
        type(unittest_type), allocatable, intent(out) :: testsuite(:)

        testsuite = [ &
            new_unittest("Arnoldi factorization (correctness & orthonormality)", test_arnoldi_factorization_${type[0]}$${kind}$), &
            new_unittest("Block Arnoldi factorization (correctness & orthonormality)", test_block_arnoldi_factorization_${type[0]}$${kind}$), &
            new_unittest("Krylov-Schur factorization", test_krylov_schur_${type[0]}$${kind}$) &
                    ]
        return
    end subroutine collect_arnoldi_${type[0]}$${kind}$_testsuite

    subroutine test_arnoldi_factorization_${type[0]}$${kind}$(error)
        ! Error type to be returned.
        type(error_type), allocatable, intent(out) :: error
        ! Test linear operator.
        type(linop_${type[0]}$${kind}$), allocatable :: A
        ! Krylov subspace.
        type(vector_${type[0]}$${kind}$), allocatable :: X(:)
        type(vector_${type[0]}$${kind}$), dimension(:), allocatable :: X0
        integer, parameter :: kdim = test_size
        ! Hessenberg matrix.
        ${type}$, allocatable :: H(:, :)
        ! Information flag.
        integer :: info
        ! Miscellaneous.
        ${type}$, allocatable :: Xdata(:, :)
        ${type}$, allocatable :: G(:, :)
           
        ! Initialize linear operator.
        A = linop_${type[0]}$${kind}$() ; call init_rand(A)
        ! Initialize Krylov subspace.
        allocate(X(1:kdim+1)) ; allocate (X0(1))
        call init_rand(X0) ; call initialize_krylov_subspace(X, X0)
        allocate(H(kdim+1, kdim)) ; H = zero_${type[0]}$${kind}$
        ! Arnoldi factorization.
        call arnoldi(A, X, H, info, tol=atol_${kind}$)
        call check_info(info, 'arnoldi', module=this_module, procedure='test_arnoldi_factorization_${type[0]}$${kind}$')

        ! Check correctness of full factorization.
        allocate(Xdata(test_size, kdim+1)) ; call get_data(Xdata, X)
        call check(error, maxval(abs(matmul(A%data, Xdata(:, 1:kdim)) - matmul(Xdata, H))) < rtol_${kind}$)
        call check_test(error, 'test_arnoldi_factorization_${type[0]}$${kind}$', &
                        & 'Arnoldi factorization not correct: A @ X[:,1:k] /= X[:,1:k+1] @ H[1:k+1,1:k]')


        ! Compute Gram matrix associated to the Krylov basis.
        allocate(G(kdim, kdim)) ; G = zero_${type[0]}$${kind}$
        call innerprod(G, X(1:kdim), X(1:kdim))

        ! Check orthonormality of the computed basis.
<<<<<<< HEAD
        call check(error, maxval(abs(G - eye(kdim))) < rtol_${kind}$)
=======
        Id = eye(kdim)
        call check(error, maxval(abs(G - Id)) < rtol_${kind}$)
        call check_test(error, 'test_arnoldi_factorization_${type[0]}$${kind}$', &
                        & 'Basis X not orthonormal: X[:,1:k].H @ X[:,1:k] /= I')
>>>>>>> fbd73f51

        return
    end subroutine test_arnoldi_factorization_${type[0]}$${kind}$

    subroutine test_block_arnoldi_factorization_${type[0]}$${kind}$(error)
        ! Error type to be returned.
        type(error_type), allocatable, intent(out) :: error
        ! Test Linear operator.
        type(linop_${type[0]}$${kind}$), allocatable :: A
        ! Krylov subspace.
        type(vector_${type[0]}$${kind}$), allocatable :: X(:)
        integer, parameter :: p = 2
        integer, parameter :: kdim = test_size/2
        ! Hessenberg matrix.
        ${type}$, allocatable :: H(:, :)
        ! Information flag.
        integer :: info
        ! Miscellaneous.
        type(vector_${type[0]}$${kind}$), allocatable :: X0(:)
        ${type}$, allocatable :: Xdata(:, :)
        ${type}$, allocatable :: G(:, :)

        ! Initialize linear operator.
        A = linop_${type[0]}$${kind}$() ; call init_rand(A)

        ! Initialize Krylov subspace.
        allocate(X(1:p*(kdim+1))) ; allocate(X0(1:p))
        call init_rand(X0) ; call initialize_krylov_subspace(X, X0)
        allocate(H(p*(kdim+1), p*kdim)) ; H = zero_${type[0]}$${kind}$

        ! Arnoldi factorization.
        call arnoldi(A, X, H, info, blksize=p, tol=atol_${kind}$)
        call check_info(info, 'arnoldi', module=this_module, procedure='test_block_arnoldi_factorization_${type[0]}$${kind}$')

        ! Check correctness of full factorization.
        allocate(Xdata(test_size, p*(kdim+1))) ; call get_data(Xdata, X)
        call check(error, maxval(abs(matmul(A%data, Xdata(:, 1:p*kdim)) - matmul(Xdata, H))) < rtol_${kind}$)
        call check_test(error, 'test_block_arnoldi_factorization_${type[0]}$${kind}$', &
                        & 'Arnoldi factorization not correct: A @ X[:,1:p*k] /= X[:,1:p*(k+1)] @ H[1:p*(k+1),1:k]')

        ! Compute Gram matrix associated to the Krylov basis.
        allocate(G(p*kdim, p*kdim)) ; G = zero_${type[0]}$${kind}$
        call innerprod(G, X(1:p*kdim), X(1:p*kdim))

        ! Check orthonormality of the computed basis.
<<<<<<< HEAD
        call check(error, maxval(abs(G - eye(p*kdim))) < rtol_${kind}$)
=======
        Id = eye(p*kdim)
        call check(error, maxval(abs(G - Id)) < rtol_${kind}$)
        call check_test(error, 'test_block_arnoldi_factorization_${type[0]}$${kind}$', &
                        & 'Basis X not orthonormal: X[:,1:k].H @ X[:,1:k] /= I')
>>>>>>> fbd73f51

        return
    end subroutine test_block_arnoldi_factorization_${type[0]}$${kind}$

    subroutine test_krylov_schur_${type[0]}$${kind}$(error)
        ! Error type to be returned.
        type(error_type), allocatable, intent(out) :: error
        ! Test operator.
        type(linop_${type[0]}$${kind}$), allocatable :: A
        ! Krylov subspace.
        type(vector_${type[0]}$${kind}$), allocatable :: X(:), X0(:)
        ! Krylov subspace dimension.
        integer, parameter :: kdim = 100
        ! Hessenberg matrix.
        ${type}$, allocatable :: H(:, :)
        ! Information flag.
        integer :: info

        ! Miscellaneous.
        integer :: n
        ${type}$, allocatable :: Xdata(:, :)
        real(${kind}$) :: alpha

        ! Initialize matrix.
        A = linop_${type[0]}$${kind}$() ; call init_rand(A)
        A%data = A%data / norm2(abs(A%data))

        ! Initialize Krylov subspace.
        allocate(X(kdim+1)) ; allocate(X0(1))
        call init_rand(X0) ; call initialize_krylov_subspace(X, X0)
        allocate(H(kdim+1, kdim)) ; H = zero_${type[0]}$${kind}$

        ! Arnoldi factorization.
        call arnoldi(A, X, H, info, tol=atol_${kind}$)
        call check_info(info, 'arnoldi', module=this_module, procedure='test_krylov_schur_${type[0]}$${kind}$')

        ! Krylov-Schur condensation.
        call krylov_schur(n, X, H, select_eigs)

        ! Check correctness.
        allocate(Xdata(test_size, kdim+1)) ; call get_data(Xdata, X)
        alpha = maxval(abs(matmul(A%data, Xdata(:, :n)) - matmul(Xdata(:, :n+1), H(:n+1, :n))))
        call check(error, alpha < rtol_${kind}$)
        call check_test(error, 'test_krylov_schur_${type[0]}$${kind}$', &
                        & 'Arnoldi factorization not correct: A @ X[:,1:k] /= X[:,1:k+1] @ H[1:k+1,1:k]')

        return
    contains
        function select_eigs(eigvals) result(selected)
            complex(${kind}$), intent(in) :: eigvals(:)
            logical                       :: selected(size(eigvals))
           
            selected = abs(eigvals) > median(abs(eigvals))
            return
        end function select_eigs
    end subroutine test_krylov_schur_${type[0]}$${kind}$

    #:endfor

    !------------------------------------------------------------------------------
    !-----     DEFINITION OF THE UNIT-TESTS FOR LANCZOS BIDIAGONALIZATION     -----
    !------------------------------------------------------------------------------

    #:for kind, type in RC_KINDS_TYPES
    subroutine collect_lanczos_bidiag_${type[0]}$${kind}$_testsuite(testsuite)
        type(unittest_type), allocatable, intent(out) :: testsuite(:)

        testsuite = [ &
            new_unittest("Lanczos Bidiagonalization (correctness and left/right orthonormality)", test_lanczos_bidiag_factorization_${type[0]}$${kind}$) &
                ]
        return
    end subroutine collect_lanczos_bidiag_${type[0]}$${kind}$_testsuite

    subroutine test_lanczos_bidiag_factorization_${type[0]}$${kind}$(error)
        ! Error type to be returned.
        type(error_type), allocatable, intent(out) :: error
        ! Test Linear Operator
        type(linop_${type[0]}$${kind}$), allocatable :: A
        ! Left and right Krylov bases.
        type(vector_${type[0]}$${kind}$), allocatable :: U(:), V(:)
        ! Krylov subspace dimension.
        integer, parameter :: kdim = test_size
        ! Bidiagonal matrix.
        ${type}$, allocatable :: B(:, :)
        ! Information flag.
        integer :: info
        ! Miscellaneous.
        real(${kind}$) :: alpha
        ${type}$, allocatable :: Udata(:, :), Vdata(:, :)
        ${type}$, allocatable :: G(:, :)
        type(vector_${type[0]}$${kind}$), allocatable :: X0(:)

        ! Initialize linear operator.
        A = linop_${type[0]}$${kind}$() ; call init_rand(A)

        ! Initialize Krylov subspaces.
        allocate(U(1:kdim+1)) ; allocate(V(1:kdim+1)) ; allocate(X0(1))
        call init_rand(X0) ; call initialize_krylov_subspace(U, X0)
        call zero_basis(V) ; allocate(B(kdim+1, kdim)) ; B = zero_${type[0]}$${kind}$

        ! Lanczos bidiagonalization.
        call lanczos_bidiagonalization(A, U, V, B, info, tol=atol_${kind}$)
        call check_info(info, 'lanczos_bidiagonalization', module=this_module, &
                        & procedure='test_lanczos_bidiag_factorization_${type[0]}$${kind}$')

        ! Check correctness.
        allocate(Udata(test_size, kdim+1)) ; call get_data(Udata, U)
        allocate(Vdata(test_size, kdim+1)) ; call get_data(Vdata, V)

        alpha = maxval(abs(matmul(A%data, Vdata(:, 1:kdim)) - matmul(Udata, B)))
        call check(error, alpha < rtol_${kind}$)
        call check_test(error, 'test_lanczos_bidiag_factorization_${type[0]}$${kind}$', &
                              & 'Bidiagonal Lanczos factorization not correct: A @ V[:,1:k] /= U[:,1:k+1] @ B[1:k+1,1:k]')

        ! Compute Gram matrix associated to the left Krylov basis.
        allocate(G(kdim, kdim)) ; G = zero_${type[0]}$${kind}$
        call innerprod(G, U(1:kdim), U(1:kdim))

        ! Check orthonormality of the left basis.
<<<<<<< HEAD
        call check(error, maxval(abs(G - eye(kdim))) < rtol_${kind}$)
        if (allocated(error)) return
=======
        Id = eye(kdim)
        call check(error, maxval(abs(G - Id)) < rtol_${kind}$)
        call check_test(error, 'test_lanczos_bidiag_factorization_${type[0]}$${kind}$', &
                              & 'Left basis U not orthonormal: U[:,1:k].H @ U[:,1:k] /= I')
>>>>>>> fbd73f51

        ! Compute Gram matrix associated to the right Krylov basis.
        G = zero_${type[0]}$${kind}$
        call innerprod(G, V(1:kdim), V(1:kdim))

        ! Check orthonormality of the right basis.
<<<<<<< HEAD
        call check(error, maxval(abs(G - eye(kdim))) < rtol_${kind}$)
=======
        call check(error, maxval(abs(G - Id)) < rtol_${kind}$)
        call check_test(error, 'test_lanczos_bidiag_factorization_${type[0]}$${kind}$', &
                              & 'Right basis V not orthonormal: V[:,1:k].H @ V[:,1:k] /= I')
>>>>>>> fbd73f51

        return
    end subroutine test_lanczos_bidiag_factorization_${type[0]}$${kind}$

   #:endfor

    !-------------------------------------------------------------------------------
    !-----     DEFINITION OF THE UNIT TESTS FOR LANCZOS TRIDIAGONALIZATION     -----
    !-------------------------------------------------------------------------------

    #:for kind, type in RC_KINDS_TYPES
    subroutine collect_lanczos_tridiag_${type[0]}$${kind}$_testsuite(testsuite)
        ! Collection of unit tests.
        type(unittest_type), allocatable, intent(out) :: testsuite(:)

        testsuite = [ &
             new_unittest("Lanczos Tridiagonalization (correctness & orthonormality)", test_lanczos_tridiag_factorization_${type[0]}$${kind}$) &
            ]

        return
    end subroutine collect_lanczos_tridiag_${type[0]}$${kind}$_testsuite

    subroutine test_lanczos_tridiag_factorization_${type[0]}$${kind}$(error)
        ! Error type to be returned.
        type(error_type), allocatable, intent(out) :: error
        ! Test matrix.
        #:if type[0] == "r"
        type(spd_linop_${type[0]}$${kind}$), allocatable :: A
        #:else
        type(hermitian_linop_${type[0]}$${kind}$), allocatable :: A
        #:endif
        ! Krylov subspace.
        type(vector_${type[0]}$${kind}$), allocatable :: X(:)
        ! Krylov subspace dimension.
        integer, parameter :: kdim = test_size
        ! Tridiagonal matrix.
        ${type}$, allocatable :: T(:, :)
        ! Information flag.
        integer :: info

        ! Internal variables.
        ${type}$, allocatable :: Xdata(:, :)
        real(${kind}$) :: alpha
        class(vector_${type[0]}$${kind}$), allocatable :: X0(:)
        ${type}$, allocatable :: G(:, :)

        ! Initialize tridiagonal matrix.
        allocate(T(kdim+1, kdim)) ; T = zero_${type[0]}$${kind}$

        ! Initialize operator.
        #:if type[0] == "r"
        A = spd_linop_${type[0]}$${kind}$()
        #:else
        A = hermitian_linop_${type[0]}$${kind}$()
        #:endif
        call init_rand(A)

        ! Initialize Krylov subspace.
        allocate(X(kdim+1)) ; allocate(X0(1))
        call init_rand(X0) ; call initialize_krylov_subspace(X, X0)

        ! Lanczos factorization.
        call lanczos_tridiagonalization(A, X, T, info, tol=atol_${kind}$)
        call check_info(info, 'lanczos_tridiagonalization', module=this_module, & 
                        & procedure='test_lanczos_tridiag_factorization_${type[0]}$${kind}$')

        ! Check correctness.
        allocate(Xdata(test_size, kdim+1)) ; call get_data(Xdata, X)

        ! Infinity-norm check.
        alpha = maxval(abs(matmul(A%data, Xdata(:, 1:kdim)) - matmul(Xdata, T)))
        call check(error, alpha < rtol_${kind}$)
        call check_test(error, 'test_lanczos_tridiag_factorization_${type[0]}$${kind}$', &
                                 & 'Tridiagonal Lanczos factorization not correct: A @ X[:,1:k] /= X[:,1:k+1] @ T[1:k+1,1:k]')

        ! Compute Gram matrix associated to the right Krylov basis.
        allocate(G(kdim, kdim)) ; G = zero_${type[0]}$${kind}$
        call innerprod(G, X(1:kdim), X(1:kdim))

        ! Check orthonormality of the Krylov basis.
<<<<<<< HEAD
        call check(error, maxval(abs(G - eye(kdim))) < rtol_${kind}$)
=======
        Id = eye(kdim)
        call check(error, maxval(abs(G - Id)) < rtol_${kind}$)
        call check_test(error, 'test_lanczos_tridiag_factorization_${type[0]}$${kind}$', &
                                 &'Basis X not orthonormal: X[:,1:k].H @ X[:,1:k] /= I')
>>>>>>> fbd73f51

        return
    end subroutine test_lanczos_tridiag_factorization_${type[0]}$${kind}$

    #:endfor
end module TestKrylov<|MERGE_RESOLUTION|>--- conflicted
+++ resolved
@@ -87,14 +87,9 @@
         call innerprod(G, A(1:kdim), A(1:kdim))
 
         ! Check orthonormality of the computed basis.
-<<<<<<< HEAD
         call check(error, norm2(abs(G - eye(kdim))) < rtol_${kind}$)
-=======
-        Id = eye(kdim)
-        call check(error, norm2(abs(G - Id)) < rtol_${kind}$)
         call check_test(error, 'test_qr_factorization_${type[0]}$${kind}$', &
                         & 'Basis Q not orthonormal: Q.H @ Q /= I')
->>>>>>> fbd73f51
 
         return
     end subroutine test_qr_factorization_${type[0]}$${kind}$
@@ -161,14 +156,9 @@
         call innerprod(G, A(1:kdim), A(1:kdim))
 
         ! Check orthonormality of the computed basis.
-<<<<<<< HEAD
         call check(error, norm2(abs(G - eye(kdim))) < rtol_${kind}$)
-=======
-        Id = eye(kdim)
-        call check(error, norm2(abs(G - Id)) < rtol_${kind}$)
         call check_test(error, 'test_pivoting_qr_exact_rank_deficiency_${type[0]}$${kind}$', &
                         & 'Basis Q not orthonormal: Q.H @ Q /= I')
->>>>>>> fbd73f51
 
         return
     end subroutine test_pivoting_qr_exact_rank_deficiency_${type[0]}$${kind}$
@@ -230,14 +220,9 @@
         call innerprod(G, X(1:kdim), X(1:kdim))
 
         ! Check orthonormality of the computed basis.
-<<<<<<< HEAD
         call check(error, maxval(abs(G - eye(kdim))) < rtol_${kind}$)
-=======
-        Id = eye(kdim)
-        call check(error, maxval(abs(G - Id)) < rtol_${kind}$)
         call check_test(error, 'test_arnoldi_factorization_${type[0]}$${kind}$', &
                         & 'Basis X not orthonormal: X[:,1:k].H @ X[:,1:k] /= I')
->>>>>>> fbd73f51
 
         return
     end subroutine test_arnoldi_factorization_${type[0]}$${kind}$
@@ -283,14 +268,9 @@
         call innerprod(G, X(1:p*kdim), X(1:p*kdim))
 
         ! Check orthonormality of the computed basis.
-<<<<<<< HEAD
         call check(error, maxval(abs(G - eye(p*kdim))) < rtol_${kind}$)
-=======
-        Id = eye(p*kdim)
-        call check(error, maxval(abs(G - Id)) < rtol_${kind}$)
         call check_test(error, 'test_block_arnoldi_factorization_${type[0]}$${kind}$', &
                         & 'Basis X not orthonormal: X[:,1:k].H @ X[:,1:k] /= I')
->>>>>>> fbd73f51
 
         return
     end subroutine test_block_arnoldi_factorization_${type[0]}$${kind}$
@@ -410,28 +390,18 @@
         call innerprod(G, U(1:kdim), U(1:kdim))
 
         ! Check orthonormality of the left basis.
-<<<<<<< HEAD
         call check(error, maxval(abs(G - eye(kdim))) < rtol_${kind}$)
-        if (allocated(error)) return
-=======
-        Id = eye(kdim)
-        call check(error, maxval(abs(G - Id)) < rtol_${kind}$)
         call check_test(error, 'test_lanczos_bidiag_factorization_${type[0]}$${kind}$', &
                               & 'Left basis U not orthonormal: U[:,1:k].H @ U[:,1:k] /= I')
->>>>>>> fbd73f51
 
         ! Compute Gram matrix associated to the right Krylov basis.
         G = zero_${type[0]}$${kind}$
         call innerprod(G, V(1:kdim), V(1:kdim))
 
         ! Check orthonormality of the right basis.
-<<<<<<< HEAD
         call check(error, maxval(abs(G - eye(kdim))) < rtol_${kind}$)
-=======
-        call check(error, maxval(abs(G - Id)) < rtol_${kind}$)
         call check_test(error, 'test_lanczos_bidiag_factorization_${type[0]}$${kind}$', &
                               & 'Right basis V not orthonormal: V[:,1:k].H @ V[:,1:k] /= I')
->>>>>>> fbd73f51
 
         return
     end subroutine test_lanczos_bidiag_factorization_${type[0]}$${kind}$
@@ -512,14 +482,9 @@
         call innerprod(G, X(1:kdim), X(1:kdim))
 
         ! Check orthonormality of the Krylov basis.
-<<<<<<< HEAD
         call check(error, maxval(abs(G - eye(kdim))) < rtol_${kind}$)
-=======
-        Id = eye(kdim)
-        call check(error, maxval(abs(G - Id)) < rtol_${kind}$)
         call check_test(error, 'test_lanczos_tridiag_factorization_${type[0]}$${kind}$', &
-                                 &'Basis X not orthonormal: X[:,1:k].H @ X[:,1:k] /= I')
->>>>>>> fbd73f51
+                                 & 'Basis X not orthonormal: X[:,1:k].H @ X[:,1:k] /= I')
 
         return
     end subroutine test_lanczos_tridiag_factorization_${type[0]}$${kind}$
