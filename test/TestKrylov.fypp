#:include "../include/common.fypp"
#:set RC_KINDS_TYPES = REAL_KINDS_TYPES + CMPLX_KINDS_TYPES
module TestKrylov
    ! Fortran Standard Library.
    use iso_fortran_env
    use stdlib_math, only: is_close, all_close
    use stdlib_linalg, only: eye
    use stdlib_stats, only: median

    ! LightKrylov
    use LightKrylov
    use LightKrylov_Constants
    use LightKrylov_Logger
    use LightKrylov_AbstractVectors

    ! Testdrive
    use testdrive, only: new_unittest, unittest_type, error_type, check
    use TestVectors
    use TestLinops
    use TestUtils

    implicit none
    
    private

    character*128, parameter, private :: this_module = 'LightKrylov_TestKrylov'

    #:for kind, type in RC_KINDS_TYPES
    public :: collect_qr_${type[0]}$${kind}$_testsuite
    public :: collect_arnoldi_${type[0]}$${kind}$_testsuite
    public :: collect_lanczos_bidiag_${type[0]}$${kind}$_testsuite
    public :: collect_lanczos_tridiag_${type[0]}$${kind}$_testsuite

    #:endfor

contains

    !----------------------------------------------------------------
    !-----     DEFINITIONS OF THE VARIOUS UNIT TESTS FOR QR     -----
    !----------------------------------------------------------------

    #:for kind, type in RC_KINDS_TYPES
    subroutine collect_qr_${type[0]}$${kind}$_testsuite(testsuite)
        type(unittest_type), allocatable, intent(out) :: testsuite(:)

        testsuite = [ &
                        new_unittest("QR factorization (correctness & orthonormality)", test_qr_factorization_${type[0]}$${kind}$), &
                        new_unittest("Pivoting QR for a rank deficient matrix (correctness & orthonormality))", test_pivoting_qr_exact_rank_deficiency_${type[0]}$${kind}$) &
                    ]
        return
    end subroutine collect_qr_${type[0]}$${kind}$_testsuite

    subroutine test_qr_factorization_${type[0]}$${kind}$(error)
        ! Error type to be returned.
        type(error_type), allocatable, intent(out) :: error
        ! Test Vectors.
        integer, parameter :: kdim = test_size
        type(vector_${type[0]}$${kind}$), allocatable :: A(:)
        ! Upper triangular matrix.
        ${type}$ :: R(kdim, kdim) = zero_${type[0]}$${kind}$
        ! Information flag.
        integer :: info
        ! Miscellaneous.
        ${type}$, dimension(test_size, kdim) :: Adata, Qdata
        ${type}$, dimension(kdim, kdim) :: G, Id

        ! Initiliaze matrix.
        allocate(A(1:kdim)) ; call init_rand(A)

        ! Get data.
        call get_data(Adata, A)

        ! In-place QR factorization.
        call qr(A, R, info, tol=atol_${kind}$)
        call check_info(info, 'qr', module=this_module, procedure='test_qr_factorization_${type[0]}$${kind}$')

        ! Get data.
        call get_data(Qdata, A)

        ! Check correctness.
        call check(error, maxval(abs(Adata - matmul(Qdata, R))) < rtol_${kind}$)
        call check_test(error, 'test_qr_factorization_${type[0]}$${kind}$', &
                        & 'QR factorization not correct: A /= Q @ R')

        ! Compute Gram matrix associated to the Krylov basis.
        G = zero_${type[0]}$${kind}$
        call innerprod(G, A(1:kdim), A(1:kdim))

        ! Check orthonormality of the computed basis.
        Id = eye(kdim)
        call check(error, norm2(abs(G - Id)) < rtol_${kind}$)
        call check_test(error, 'test_qr_factorization_${type[0]}$${kind}$', &
                        & 'Basis Q not orthonormal: Q.H @ Q /= I')

        return
    end subroutine test_qr_factorization_${type[0]}$${kind}$

    subroutine test_pivoting_qr_exact_rank_deficiency_${type[0]}$${kind}$(error)
        ! Error type to be returned.
        type(error_type), allocatable, intent(out) :: error
        ! Test basis.
        type(vector_${type[0]}$${kind}$), allocatable :: A(:)
        ! Krylov subspace dimension.
        integer, parameter :: kdim = 20
        ! Number of zero columns.
        integer, parameter :: nzero = 5
        ! Upper triangular matrix.
        ${type}$ :: R(kdim, kdim)
        ! Permutation vector.
        integer :: perm(kdim)
        ! Information flag.
        integer :: info
       
        ! Miscellaneous.
        integer :: k, idx, rk
        real(${kind}$) :: alpha
        logical :: mask(kdim)
        ${type}$, dimension(test_size, kdim) :: Adata, Qdata
        ${type}$, dimension(kdim, kdim) :: G, Id

        ! Effective rank.
        rk = kdim - nzero

        ! Initialize matrix.
        allocate(A(1:kdim)) ; call init_rand(A)

        ! Add zero vectors at random places.
        mask = .true. ; k = nzero
        do while (k > 0)
            call random_number(alpha)
            idx = 1 + floor(kdim*alpha)
            if (mask(idx)) then
                A(idx)%data = zero_${type[0]}$${kind}$
                mask(idx) = .false.
                k = k-1
            endif
        enddo

        ! Copy data.
        call get_data(Adata, A)

        ! In-place QR factorization.
        call qr(A, R, perm, info, tol=atol_${kind}$)
        call check_info(info, 'qr_pivot', module=this_module, procedure='test_pivoting_qr_exact_rank_deficiency_${type[0]}$${kind}$')

        ! Extract data
        call get_data(Qdata, A)
        Adata = Adata(:, perm)

        ! Check correctness.
        call check(error, maxval(abs(Adata - matmul(Qdata, R))) < rtol_${kind}$)
        call check_test(error, 'test_pivoting_qr_exact_rank_deficiency_${type[0]}$${kind}$', &
                        & 'QR factorization not correct: A /= Q @ R')

        ! Compute Gram matrix associated to the Krylov basis.
        G = zero_${type[0]}$${kind}$
        call innerprod(G, A(1:kdim), A(1:kdim))

        ! Check orthonormality of the computed basis.
        Id = eye(kdim)
        call check(error, norm2(abs(G - Id)) < rtol_${kind}$)
        call check_test(error, 'test_pivoting_qr_exact_rank_deficiency_${type[0]}$${kind}$', &
                        & 'Basis Q not orthonormal: Q.H @ Q /= I')

        return
    end subroutine test_pivoting_qr_exact_rank_deficiency_${type[0]}$${kind}$

    #:endfor
    
    !--------------------------------------------------------------
    !-----     DEFINITIONS OF THE UNIT-TESTS FOR ARNOLDI      -----
    !--------------------------------------------------------------

    #:for kind, type in RC_KINDS_TYPES
    subroutine collect_arnoldi_${type[0]}$${kind}$_testsuite(testsuite)
        type(unittest_type), allocatable, intent(out) :: testsuite(:)

        testsuite = [ &
            new_unittest("Arnoldi factorization (correctness & orthonormality)", test_arnoldi_factorization_${type[0]}$${kind}$), &
            new_unittest("Block Arnoldi factorization (correctness & orthonormality)", test_block_arnoldi_factorization_${type[0]}$${kind}$), &
            new_unittest("Krylov-Schur factorization", test_krylov_schur_${type[0]}$${kind}$) &
                    ]
        return
    end subroutine collect_arnoldi_${type[0]}$${kind}$_testsuite

    subroutine test_arnoldi_factorization_${type[0]}$${kind}$(error)
        ! Error type to be returned.
        type(error_type), allocatable, intent(out) :: error
        ! Test linear operator.
        type(linop_${type[0]}$${kind}$), allocatable :: A
        ! Krylov subspace.
        type(vector_${type[0]}$${kind}$), allocatable :: X(:)
        type(vector_${type[0]}$${kind}$), dimension(:), allocatable :: X0
        integer, parameter :: kdim = test_size
        ! Hessenberg matrix.
        ${type}$ :: H(kdim+1, kdim)
        ! Information flag.
        integer :: info
        ! Miscellaneous.
        ${type}$ :: Xdata(test_size, kdim+1)
        ${type}$, dimension(kdim, kdim) :: G, Id
           
        ! Initialize linear operator.
        A = linop_${type[0]}$${kind}$() ; call init_rand(A)
        ! Initialize Krylov subspace.
        allocate(X(1:kdim+1)) ; allocate (X0(1))
        call init_rand(X0) ; call initialize_krylov_subspace(X, X0)
        H = zero_${type[0]}$${kind}$
        ! Arnoldi factorization.
        call arnoldi(A, X, H, info, tol=atol_${kind}$)
        call check_info(info, 'arnoldi', module=this_module, procedure='test_arnoldi_factorization_${type[0]}$${kind}$')

        ! Check correctness of full factorization.
        call get_data(Xdata, X)
        call check(error, maxval(abs(matmul(A%data, Xdata(:, 1:kdim)) - matmul(Xdata, H))) < rtol_${kind}$)
        call check_test(error, 'test_arnoldi_factorization_${type[0]}$${kind}$', &
                        & 'Arnoldi factorization not correct: A @ X[:,1:k] /= X[:,1:k+1] @ H[1:k+1,1:k]')


        ! Compute Gram matrix associated to the Krylov basis.
        G = zero_${type[0]}$${kind}$
        call innerprod(G, X(1:kdim), X(1:kdim))

        ! Check orthonormality of the computed basis.
        Id = eye(kdim)
<<<<<<< HEAD
        call check(error, norm2(abs(G - Id)) < rtol_${kind}$)
        call check_test(error, 'test_arnoldi_factorization_${type[0]}$${kind}$', &
                        & 'Basis X not orthonormal: X[:,1:k].H @ X[:,1:k] /= I')
=======
        call check(error, maxval(abs(G - Id)) < rtol_${kind}$)
>>>>>>> aadd5758

        return
    end subroutine test_arnoldi_factorization_${type[0]}$${kind}$

    subroutine test_block_arnoldi_factorization_${type[0]}$${kind}$(error)
        ! Error type to be returned.
        type(error_type), allocatable, intent(out) :: error
        ! Test Linear operator.
        type(linop_${type[0]}$${kind}$), allocatable :: A
        ! Krylov subspace.
        type(vector_${type[0]}$${kind}$), allocatable :: X(:)
        integer, parameter :: p = 2
        integer, parameter :: kdim = test_size/2
        ! Hessenberg matrix.
        ${type}$ :: H(p*(kdim+1), p*kdim)
        ! Information flag.
        integer :: info
        ! Miscellaneous.
        type(vector_${type[0]}$${kind}$), allocatable :: X0(:)
        ${type}$, dimension(test_size, p*(kdim+1)) :: Xdata
        ${type}$, dimension(p*kdim, p*kdim) :: G
        real(${kind}$), dimension(p*kdim, p*kdim) :: Id

        ! Initialize linear operator.
        A = linop_${type[0]}$${kind}$() ; call init_rand(A)

        ! Initialize Krylov subspace.
        allocate(X(1:p*(kdim+1))) ; allocate(X0(1:p))
        call init_rand(X0) ; call initialize_krylov_subspace(X, X0)
        H = zero_${type[0]}$${kind}$

        ! Arnoldi factorization.
        call arnoldi(A, X, H, info, blksize=p, tol=atol_${kind}$)
        call check_info(info, 'arnoldi', module=this_module, procedure='test_block_arnoldi_factorization_${type[0]}$${kind}$')

        ! Check correctness of full factorization.
        call get_data(Xdata, X)
        call check(error, maxval(abs(matmul(A%data, Xdata(:, 1:p*kdim)) - matmul(Xdata, H))) < rtol_${kind}$)
        call check_test(error, 'test_block_arnoldi_factorization_${type[0]}$${kind}$', &
                        & 'Arnoldi factorization not correct: A @ X[:,1:p*k] /= X[:,1:p*(k+1)] @ H[1:p*(k+1),1:k]')

        ! Compute Gram matrix associated to the Krylov basis.
        G = zero_${type[0]}$${kind}$
        call innerprod(G, X(1:p*kdim), X(1:p*kdim))

        ! Check orthonormality of the computed basis.
        Id = eye(p*kdim)
<<<<<<< HEAD
        call check(error, norm2(abs(G - Id)) < rtol_${kind}$)
        call check_test(error, 'test_block_arnoldi_factorization_${type[0]}$${kind}$', &
                        & 'Basis X not orthonormal: X[:,1:k].H @ X[:,1:k] /= I')
=======
        call check(error, maxval(abs(G - Id)) < rtol_${kind}$)
>>>>>>> aadd5758

        return
    end subroutine test_block_arnoldi_factorization_${type[0]}$${kind}$

    subroutine test_krylov_schur_${type[0]}$${kind}$(error)
        ! Error type to be returned.
        type(error_type), allocatable, intent(out) :: error
        ! Test operator.
        type(linop_${type[0]}$${kind}$), allocatable :: A
        ! Krylov subspace.
        type(vector_${type[0]}$${kind}$), allocatable :: X(:), X0(:)
        ! Krylov subspace dimension.
        integer, parameter :: kdim = 100
        ! Hessenberg matrix.
        ${type}$ :: H(kdim+1, kdim)
        ! Information flag.
        integer :: info

        ! Miscellaneous.
        integer :: n
        ${type}$ :: Xdata(test_size, kdim+1)
        real(${kind}$) :: alpha

        ! Initialize matrix.
        A = linop_${type[0]}$${kind}$() ; call init_rand(A)
        A%data = A%data / norm2(abs(A%data))

        ! Initialize Krylov subspace.
        allocate(X(kdim+1)) ; allocate(X0(1))
        call init_rand(X0) ; call initialize_krylov_subspace(X, X0)
        H = zero_${type[0]}$${kind}$

        ! Arnoldi factorization.
        call arnoldi(A, X, H, info, tol=atol_${kind}$)
        call check_info(info, 'arnoldi', module=this_module, procedure='test_krylov_schur_${type[0]}$${kind}$')

        ! Krylov-Schur condensation.
        call krylov_schur(n, X, H, select_eigs)

        ! Check correctness.
        call get_data(Xdata, X)
        alpha = maxval(abs(matmul(A%data, Xdata(:, :n)) - matmul(Xdata(:, :n+1), H(:n+1, :n))))
        call check(error, alpha < rtol_${kind}$)
        call check_test(error, 'test_krylov_schur_${type[0]}$${kind}$', &
                        & 'Arnoldi factorization not correct: A @ X[:,1:k] /= X[:,1:k+1] @ H[1:k+1,1:k]')

        return
    contains
        function select_eigs(eigvals) result(selected)
            complex(${kind}$), intent(in) :: eigvals(:)
            logical                       :: selected(size(eigvals))
           
            selected = abs(eigvals) > median(abs(eigvals))
            return
        end function select_eigs
    end subroutine test_krylov_schur_${type[0]}$${kind}$

    #:endfor

    !------------------------------------------------------------------------------
    !-----     DEFINITION OF THE UNIT-TESTS FOR LANCZOS BIDIAGONALIZATION     -----
    !------------------------------------------------------------------------------

    #:for kind, type in RC_KINDS_TYPES
    subroutine collect_lanczos_bidiag_${type[0]}$${kind}$_testsuite(testsuite)
        type(unittest_type), allocatable, intent(out) :: testsuite(:)

        testsuite = [ &
            new_unittest("Lanczos Bidiagonalization (correctness and left/right orthonormality)", test_lanczos_bidiag_factorization_${type[0]}$${kind}$) &
                ]
        return
    end subroutine collect_lanczos_bidiag_${type[0]}$${kind}$_testsuite

    subroutine test_lanczos_bidiag_factorization_${type[0]}$${kind}$(error)
        ! Error type to be returned.
        type(error_type), allocatable, intent(out) :: error
        ! Test Linear Operator
        type(linop_${type[0]}$${kind}$), allocatable :: A
        ! Left and right Krylov bases.
        type(vector_${type[0]}$${kind}$), allocatable :: U(:), V(:)
        ! Krylov subspace dimension.
        integer, parameter :: kdim = test_size
        ! Bidiagonal matrix.
        ${type}$ :: B(kdim+1, kdim)
        ! Information flag.
        integer :: info
        ! Miscellaneous.
        real(${kind}$) :: alpha
        ${type}$, dimension(test_size, kdim+1) :: Udata, Vdata
        ${type}$, dimension(kdim, kdim) :: G, Id
        type(vector_${type[0]}$${kind}$), allocatable :: X0(:)

        ! Initialize linear operator.
        A = linop_${type[0]}$${kind}$() ; call init_rand(A)

        ! Initialize Krylov subspaces.
        allocate(U(1:kdim+1)) ; allocate(V(1:kdim+1)) ; allocate(X0(1))
        call init_rand(X0) ; call initialize_krylov_subspace(U, X0)
        call initialize_krylov_subspace(V) ; B = zero_${type[0]}$${kind}$

        ! Lanczos bidiagonalization.
        call lanczos_bidiagonalization(A, U, V, B, info, tol=atol_${kind}$)
        call check_info(info, 'lanczos_bidiagonalization', module=this_module, &
                        & procedure='test_lanczos_bidiag_factorization_${type[0]}$${kind}$')

        ! Check correctness.
        call get_data(Udata, U)
        call get_data(Vdata, V)

        alpha = maxval(abs(matmul(A%data, Vdata(:, 1:kdim)) - matmul(Udata, B)))
        call check(error, alpha < rtol_${kind}$)
        call check_test(error, 'test_lanczos_bidiag_factorization_${type[0]}$${kind}$', &
                              & 'Bidiagonal Lanczos factorization not correct: A @ V[:,1:k] /= U[:,1:k+1] @ B[1:k+1,1:k]')

        ! Compute Gram matrix associated to the left Krylov basis.
        G = zero_${type[0]}$${kind}$
        call innerprod(G, U(1:kdim), U(1:kdim))

        ! Check orthonormality of the left basis.
        Id = eye(kdim)
<<<<<<< HEAD
        call check(error, norm2(abs(G - Id)) < rtol_${kind}$)
        call check_test(error, 'test_lanczos_bidiag_factorization_${type[0]}$${kind}$', &
                              & 'Left basis U not orthonormal: U[:,1:k].H @ U[:,1:k] /= I')
=======
        call check(error, maxval(abs(G - Id)) < rtol_${kind}$)
        if (allocated(error)) return
>>>>>>> aadd5758

        ! Compute Gram matrix associated to the right Krylov basis.
        G = zero_${type[0]}$${kind}$
        call innerprod(G, V(1:kdim), V(1:kdim))

        ! Check orthonormality of the right basis.
<<<<<<< HEAD
        call check(error, norm2(abs(G - Id)) < rtol_${kind}$)
        call check_test(error, 'test_lanczos_bidiag_factorization_${type[0]}$${kind}$', &
                              & 'Right basis V not orthonormal: V[:,1:k].H @ V[:,1:k] /= I')
=======
        call check(error, maxval(abs(G - Id)) < rtol_${kind}$)
>>>>>>> aadd5758

        return
    end subroutine test_lanczos_bidiag_factorization_${type[0]}$${kind}$

   #:endfor

    !-------------------------------------------------------------------------------
    !-----     DEFINITION OF THE UNIT TESTS FOR LANCZOS TRIDIAGONALIZATION     -----
    !-------------------------------------------------------------------------------

    #:for kind, type in RC_KINDS_TYPES
    subroutine collect_lanczos_tridiag_${type[0]}$${kind}$_testsuite(testsuite)
        ! Collection of unit tests.
        type(unittest_type), allocatable, intent(out) :: testsuite(:)

        testsuite = [ &
             new_unittest("Lanczos Tridiagonalization (correctness & orthonormality)", test_lanczos_tridiag_factorization_${type[0]}$${kind}$) &
            ]

        return
    end subroutine collect_lanczos_tridiag_${type[0]}$${kind}$_testsuite

    subroutine test_lanczos_tridiag_factorization_${type[0]}$${kind}$(error)
        ! Error type to be returned.
        type(error_type), allocatable, intent(out) :: error
        ! Test matrix.
        #:if type[0] == "r"
        type(spd_linop_${type[0]}$${kind}$), allocatable :: A
        #:else
        type(hermitian_linop_${type[0]}$${kind}$), allocatable :: A
        #:endif
        ! Krylov subspace.
        type(vector_${type[0]}$${kind}$), allocatable :: X(:)
        ! Krylov subspace dimension.
        integer, parameter :: kdim = test_size
        ! Tridiagonal matrix.
        ${type}$ :: T(kdim+1, kdim)
        ! Information flag.
        integer :: info

        ! Internal variables.
        ${type}$ :: Xdata(test_size, kdim+1)
        real(${kind}$) :: alpha
        class(vector_${type[0]}$${kind}$), allocatable :: X0(:)
        ${type}$, dimension(kdim, kdim) :: G, Id

        ! Initialize tridiagonal matrix.
        T = zero_${type[0]}$${kind}$

        ! Initialize operator.
        #:if type[0] == "r"
        A = spd_linop_${type[0]}$${kind}$()
        #:else
        A = hermitian_linop_${type[0]}$${kind}$()
        #:endif
        call init_rand(A)

        ! Initialize Krylov subspace.
        allocate(X(kdim+1)) ; allocate(X0(1))
        call init_rand(X0) ; call initialize_krylov_subspace(X, X0)

        ! Lanczos factorization.
        call lanczos_tridiagonalization(A, X, T, info, tol=atol_${kind}$)
        call check_info(info, 'lanczos_tridiagonalization', module=this_module, & 
                        & procedure='test_lanczos_tridiag_factorization_${type[0]}$${kind}$')

        ! Check correctness.
        call get_data(Xdata, X)

        ! Infinity-norm check.
        alpha = maxval(abs(matmul(A%data, Xdata(:, 1:kdim)) - matmul(Xdata, T)))
        call check(error, alpha < rtol_${kind}$)
        call check_test(error, 'test_lanczos_tridiag_factorization_${type[0]}$${kind}$', &
                                 & 'Tridiagonal Lanczos factorization not correct: A @ X[:,1:k] /= X[:,1:k+1] @ T[1:k+1,1:k]')

        ! Compute Gram matrix associated to the right Krylov basis.
        G = zero_${type[0]}$${kind}$
        call innerprod(G, X(1:kdim), X(1:kdim))

        ! Check orthonormality of the Krylov basis.
        Id = eye(kdim)
<<<<<<< HEAD
        call check(error, norm2(abs(G - Id)) < rtol_${kind}$)
        call check_test(error, 'test_lanczos_tridiag_factorization_${type[0]}$${kind}$', &
                                 &'Basis X not orthonormal: X[:,1:k].H @ X[:,1:k] /= I')
=======
        call check(error, maxval(abs(G - Id)) < rtol_${kind}$)
>>>>>>> aadd5758

        return
    end subroutine test_lanczos_tridiag_factorization_${type[0]}$${kind}$

    #:endfor
end module TestKrylov<|MERGE_RESOLUTION|>--- conflicted
+++ resolved
@@ -223,13 +223,9 @@
 
         ! Check orthonormality of the computed basis.
         Id = eye(kdim)
-<<<<<<< HEAD
-        call check(error, norm2(abs(G - Id)) < rtol_${kind}$)
+        call check(error, maxval(abs(G - Id)) < rtol_${kind}$)
         call check_test(error, 'test_arnoldi_factorization_${type[0]}$${kind}$', &
                         & 'Basis X not orthonormal: X[:,1:k].H @ X[:,1:k] /= I')
-=======
-        call check(error, maxval(abs(G - Id)) < rtol_${kind}$)
->>>>>>> aadd5758
 
         return
     end subroutine test_arnoldi_factorization_${type[0]}$${kind}$
@@ -277,13 +273,9 @@
 
         ! Check orthonormality of the computed basis.
         Id = eye(p*kdim)
-<<<<<<< HEAD
-        call check(error, norm2(abs(G - Id)) < rtol_${kind}$)
+        call check(error, maxval(abs(G - Id)) < rtol_${kind}$)
         call check_test(error, 'test_block_arnoldi_factorization_${type[0]}$${kind}$', &
                         & 'Basis X not orthonormal: X[:,1:k].H @ X[:,1:k] /= I')
-=======
-        call check(error, maxval(abs(G - Id)) < rtol_${kind}$)
->>>>>>> aadd5758
 
         return
     end subroutine test_block_arnoldi_factorization_${type[0]}$${kind}$
@@ -404,27 +396,18 @@
 
         ! Check orthonormality of the left basis.
         Id = eye(kdim)
-<<<<<<< HEAD
-        call check(error, norm2(abs(G - Id)) < rtol_${kind}$)
+        call check(error, maxval(abs(G - Id)) < rtol_${kind}$)
         call check_test(error, 'test_lanczos_bidiag_factorization_${type[0]}$${kind}$', &
                               & 'Left basis U not orthonormal: U[:,1:k].H @ U[:,1:k] /= I')
-=======
+
+        ! Compute Gram matrix associated to the right Krylov basis.
+        G = zero_${type[0]}$${kind}$
+        call innerprod(G, V(1:kdim), V(1:kdim))
+
+        ! Check orthonormality of the right basis.
         call check(error, maxval(abs(G - Id)) < rtol_${kind}$)
-        if (allocated(error)) return
->>>>>>> aadd5758
-
-        ! Compute Gram matrix associated to the right Krylov basis.
-        G = zero_${type[0]}$${kind}$
-        call innerprod(G, V(1:kdim), V(1:kdim))
-
-        ! Check orthonormality of the right basis.
-<<<<<<< HEAD
-        call check(error, norm2(abs(G - Id)) < rtol_${kind}$)
         call check_test(error, 'test_lanczos_bidiag_factorization_${type[0]}$${kind}$', &
                               & 'Right basis V not orthonormal: V[:,1:k].H @ V[:,1:k] /= I')
-=======
-        call check(error, maxval(abs(G - Id)) < rtol_${kind}$)
->>>>>>> aadd5758
 
         return
     end subroutine test_lanczos_bidiag_factorization_${type[0]}$${kind}$
@@ -506,13 +489,9 @@
 
         ! Check orthonormality of the Krylov basis.
         Id = eye(kdim)
-<<<<<<< HEAD
-        call check(error, norm2(abs(G - Id)) < rtol_${kind}$)
+        call check(error, maxval(abs(G - Id)) < rtol_${kind}$)
         call check_test(error, 'test_lanczos_tridiag_factorization_${type[0]}$${kind}$', &
                                  &'Basis X not orthonormal: X[:,1:k].H @ X[:,1:k] /= I')
-=======
-        call check(error, maxval(abs(G - Id)) < rtol_${kind}$)
->>>>>>> aadd5758
 
         return
     end subroutine test_lanczos_tridiag_factorization_${type[0]}$${kind}$
