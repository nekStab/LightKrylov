module TestVectors
    ! Fortran Standard Library
    use stdlib_math, only: is_close, all_close
    use stdlib_linalg, only: norm
    use stdlib_stats_distribution_normal, only: normal => rvs_normal
    use stdlib_optval, only: optval
    ! Testdrive
    use testdrive, only: new_unittest, unittest_type, error_type, check
    ! LightKrylov
    use LightKrylov
    use LightKrylov_Logger
    ! Test Utilities
    use LightKrylov_TestUtils
<<<<<<< HEAD

    implicit none (type, external)

=======
    use TestUtils    
    implicit none
    
>>>>>>> 90bb26b9
    private

    character(len=*), parameter, private :: this_module      = 'LK_TVectors'
    character(len=*), parameter, private :: this_module_long = 'LightKrylov_TestVectors'
    integer, parameter :: n = 128

    public :: collect_vector_rsp_testsuite
    public :: collect_vector_rdp_testsuite
    public :: collect_vector_csp_testsuite
    public :: collect_vector_cdp_testsuite

contains
        
    !---------------------------------------------------------
    !-----     DEFINITIONS OF THE VARIOUS UNIT TESTS     -----
    !---------------------------------------------------------

    subroutine collect_vector_rsp_testsuite(testsuite)
        type(unittest_type), allocatable, intent(out) :: testsuite(:)

        testsuite = [ &
                    new_unittest("Vector norm", test_vector_rsp_norm)      , &
                    new_unittest("Vector scale", test_vector_rsp_scal)     , &
                    new_unittest("Vector addition", test_vector_rsp_add)   , &
                    new_unittest("Vector subtraction", test_vector_rsp_sub), &
                    new_unittest("Vector dot product", test_vector_rsp_dot)  &
                    ]
        return
    end subroutine collect_vector_rsp_testsuite

    subroutine test_vector_rsp_norm(error)
        ! Error type to be returned.
        type(error_type), allocatable, intent(out) :: error
        ! Test vector.
        type(dense_vector_rsp) :: x
        real(sp) :: x_(n)
        real(sp) :: alpha

        ! Initialize vector.
        x_ = 0.0_sp ; x = dense_vector(x_) ; call x%rand()
        
        ! Compute its norm.
        alpha = x%norm()

        ! Check result.
        call check(error, is_close(alpha, norm(x%data, 2)))
        call check_test(error, 'test_vector_rsp_norm', eq='is_close(x%norm, norm(x, 2))')
        
        return
    end subroutine test_vector_rsp_norm

    subroutine test_vector_rsp_add(error)
        ! Error type to be returned.
        type(error_type), allocatable, intent(out) :: error

        ! Test vectors.
        type(dense_vector_rsp), allocatable :: x, y, z
        real(sp) :: x_(n), y_(n), z_(n)

        ! Initialize vectors.
        x = dense_vector(x_) ; call x%rand()
        y = dense_vector(y_) ; call y%rand()
        z = x

        ! Vector addition.
        call z%add(y)

        ! Check correctness.
        call check(error, norm(z%data - x%data - y%data, 2) < rtol_sp)
        call check_test(error, 'test_vector_rsp_norm', eq='is_close(x%norm, norm(z - (x+y), 2))')

        return
    end subroutine test_vector_rsp_add
 
    subroutine test_vector_rsp_sub(error)
        ! Error type to be returned.
        type(error_type), allocatable, intent(out) :: error

        ! Test vectors.
        type(dense_vector_rsp), allocatable :: x, y, z
        real(sp) :: x_(n), y_(n), z_(n)

        ! Initialize vectors.
        x = dense_vector(x_) ; call x%rand()
        y = dense_vector(y_) ; call y%rand()
        z = x

        ! Vector addition.
        call z%sub(y)

        ! Check correctness.
        call check(error, norm(z%data - (x%data - y%data), 2) < rtol_sp)
        call check_test(error, 'test_vector_rsp_norm', eq='is_close(x%norm, norm(z - (x-y), 2))')

        return
    end subroutine test_vector_rsp_sub

    subroutine test_vector_rsp_dot(error)
        ! Error type to be returned.
        type(error_type), allocatable, intent(out) :: error

        ! Test vectors.
        type(dense_vector_rsp), allocatable :: x, y
        real(sp) :: x_(n), y_(n)
        real(sp) :: alpha

        ! Initialize vectors.
        x = dense_vector(x_) ; call x%rand()
        y = dense_vector(y_) ; call y%rand()

        ! Compute inner-product.
        alpha = x%dot(y)

        ! Check correctness.
        call check(error, abs(alpha - dot_product(x%data, y%data)) < rtol_sp)
        call check_test(error, 'test_vector_rsp_dot', eq='abs(x%dot(y) - dot_product(x, y))')

        return
    end subroutine test_vector_rsp_dot

    subroutine test_vector_rsp_scal(error)
        ! Error type to be returned.
        type(error_type), allocatable, intent(out) :: error

        ! Test vector.
        type(dense_vector_rsp), allocatable :: x, y
        real(sp) :: x_(n), y_(n)
        real(sp) :: alpha

        ! Initialize vector.
        x = dense_vector(x_) ; call x%rand(ifnorm=.true.)
        y = x
        call random_number(alpha)
        
        ! Scale the vector.
        call x%scal(alpha)

        ! Check correctness.
        call check(error, norm(x%data - alpha*y%data, 2) < rtol_sp)
        call check_test(error, 'test_vector_rsp_scal', eq='norm(x - alpha*y, 2)')

        return
    end subroutine test_vector_rsp_scal

    subroutine collect_vector_rdp_testsuite(testsuite)
        type(unittest_type), allocatable, intent(out) :: testsuite(:)

        testsuite = [ &
                    new_unittest("Vector norm", test_vector_rdp_norm)      , &
                    new_unittest("Vector scale", test_vector_rdp_scal)     , &
                    new_unittest("Vector addition", test_vector_rdp_add)   , &
                    new_unittest("Vector subtraction", test_vector_rdp_sub), &
                    new_unittest("Vector dot product", test_vector_rdp_dot)  &
                    ]
        return
    end subroutine collect_vector_rdp_testsuite

    subroutine test_vector_rdp_norm(error)
        ! Error type to be returned.
        type(error_type), allocatable, intent(out) :: error
        ! Test vector.
        type(dense_vector_rdp) :: x
        real(dp) :: x_(n)
        real(dp) :: alpha

        ! Initialize vector.
        x_ = 0.0_dp ; x = dense_vector(x_) ; call x%rand()
        
        ! Compute its norm.
        alpha = x%norm()

        ! Check result.
        call check(error, is_close(alpha, norm(x%data, 2)))
        call check_test(error, 'test_vector_rdp_norm', eq='is_close(x%norm, norm(x, 2))')
        
        return
    end subroutine test_vector_rdp_norm

    subroutine test_vector_rdp_add(error)
        ! Error type to be returned.
        type(error_type), allocatable, intent(out) :: error

        ! Test vectors.
        type(dense_vector_rdp), allocatable :: x, y, z
        real(dp) :: x_(n), y_(n), z_(n)

        ! Initialize vectors.
        x = dense_vector(x_) ; call x%rand()
        y = dense_vector(y_) ; call y%rand()
        z = x

        ! Vector addition.
        call z%add(y)

        ! Check correctness.
        call check(error, norm(z%data - x%data - y%data, 2) < rtol_dp)
        call check_test(error, 'test_vector_rdp_norm', eq='is_close(x%norm, norm(z - (x+y), 2))')

        return
    end subroutine test_vector_rdp_add
 
    subroutine test_vector_rdp_sub(error)
        ! Error type to be returned.
        type(error_type), allocatable, intent(out) :: error

        ! Test vectors.
        type(dense_vector_rdp), allocatable :: x, y, z
        real(dp) :: x_(n), y_(n), z_(n)

        ! Initialize vectors.
        x = dense_vector(x_) ; call x%rand()
        y = dense_vector(y_) ; call y%rand()
        z = x

        ! Vector addition.
        call z%sub(y)

        ! Check correctness.
        call check(error, norm(z%data - (x%data - y%data), 2) < rtol_dp)
        call check_test(error, 'test_vector_rdp_norm', eq='is_close(x%norm, norm(z - (x-y), 2))')

        return
    end subroutine test_vector_rdp_sub

    subroutine test_vector_rdp_dot(error)
        ! Error type to be returned.
        type(error_type), allocatable, intent(out) :: error

        ! Test vectors.
        type(dense_vector_rdp), allocatable :: x, y
        real(dp) :: x_(n), y_(n)
        real(dp) :: alpha

        ! Initialize vectors.
        x = dense_vector(x_) ; call x%rand()
        y = dense_vector(y_) ; call y%rand()

        ! Compute inner-product.
        alpha = x%dot(y)

        ! Check correctness.
        call check(error, abs(alpha - dot_product(x%data, y%data)) < rtol_dp)
        call check_test(error, 'test_vector_rdp_dot', eq='abs(x%dot(y) - dot_product(x, y))')

        return
    end subroutine test_vector_rdp_dot

    subroutine test_vector_rdp_scal(error)
        ! Error type to be returned.
        type(error_type), allocatable, intent(out) :: error

        ! Test vector.
        type(dense_vector_rdp), allocatable :: x, y
        real(dp) :: x_(n), y_(n)
        real(dp) :: alpha

        ! Initialize vector.
        x = dense_vector(x_) ; call x%rand(ifnorm=.true.)
        y = x
        call random_number(alpha)
        
        ! Scale the vector.
        call x%scal(alpha)

        ! Check correctness.
        call check(error, norm(x%data - alpha*y%data, 2) < rtol_dp)
        call check_test(error, 'test_vector_rdp_scal', eq='norm(x - alpha*y, 2)')

        return
    end subroutine test_vector_rdp_scal

    subroutine collect_vector_csp_testsuite(testsuite)
        type(unittest_type), allocatable, intent(out) :: testsuite(:)

        testsuite = [ &
                    new_unittest("Vector norm", test_vector_csp_norm)      , &
                    new_unittest("Vector scale", test_vector_csp_scal)     , &
                    new_unittest("Vector addition", test_vector_csp_add)   , &
                    new_unittest("Vector subtraction", test_vector_csp_sub), &
                    new_unittest("Vector dot product", test_vector_csp_dot)  &
                    ]
        return
    end subroutine collect_vector_csp_testsuite

    subroutine test_vector_csp_norm(error)
        ! Error type to be returned.
        type(error_type), allocatable, intent(out) :: error
        ! Test vector.
        type(dense_vector_csp) :: x
        complex(sp) :: x_(n)
        real(sp) :: alpha

        ! Initialize vector.
        x_ = 0.0_sp ; x = dense_vector(x_) ; call x%rand()
        
        ! Compute its norm.
        alpha = x%norm()

        ! Check result.
        call check(error, is_close(alpha, norm(x%data, 2)))
        call check_test(error, 'test_vector_csp_norm', eq='is_close(x%norm, norm(x, 2))')
        
        return
    end subroutine test_vector_csp_norm

    subroutine test_vector_csp_add(error)
        ! Error type to be returned.
        type(error_type), allocatable, intent(out) :: error

        ! Test vectors.
        type(dense_vector_csp), allocatable :: x, y, z
        complex(sp) :: x_(n), y_(n), z_(n)

        ! Initialize vectors.
        x = dense_vector(x_) ; call x%rand()
        y = dense_vector(y_) ; call y%rand()
        z = x

        ! Vector addition.
        call z%add(y)

        ! Check correctness.
        call check(error, norm(z%data - x%data - y%data, 2) < rtol_sp)
        call check_test(error, 'test_vector_csp_norm', eq='is_close(x%norm, norm(z - (x+y), 2))')

        return
    end subroutine test_vector_csp_add
 
    subroutine test_vector_csp_sub(error)
        ! Error type to be returned.
        type(error_type), allocatable, intent(out) :: error

        ! Test vectors.
        type(dense_vector_csp), allocatable :: x, y, z
        complex(sp) :: x_(n), y_(n), z_(n)

        ! Initialize vectors.
        x = dense_vector(x_) ; call x%rand()
        y = dense_vector(y_) ; call y%rand()
        z = x

        ! Vector addition.
        call z%sub(y)

        ! Check correctness.
        call check(error, norm(z%data - (x%data - y%data), 2) < rtol_sp)
        call check_test(error, 'test_vector_csp_norm', eq='is_close(x%norm, norm(z - (x-y), 2))')

        return
    end subroutine test_vector_csp_sub

    subroutine test_vector_csp_dot(error)
        ! Error type to be returned.
        type(error_type), allocatable, intent(out) :: error

        ! Test vectors.
        type(dense_vector_csp), allocatable :: x, y
        complex(sp) :: x_(n), y_(n)
        complex(sp) :: alpha

        ! Initialize vectors.
        x = dense_vector(x_) ; call x%rand()
        y = dense_vector(y_) ; call y%rand()

        ! Compute inner-product.
        alpha = x%dot(y)

        ! Check correctness.
        call check(error, abs(alpha - dot_product(x%data, y%data)) < rtol_sp)
        call check_test(error, 'test_vector_csp_dot', eq='abs(x%dot(y) - dot_product(x, y))')

        return
    end subroutine test_vector_csp_dot

    subroutine test_vector_csp_scal(error)
        ! Error type to be returned.
        type(error_type), allocatable, intent(out) :: error

        ! Test vector.
        type(dense_vector_csp), allocatable :: x, y
        complex(sp) :: x_(n), y_(n)
        complex(sp) :: alpha

        ! Initialize vector.
        x = dense_vector(x_) ; call x%rand(ifnorm=.true.)
        y = x
        alpha = 0.0_sp ; call random_number(alpha%re) ; call random_number(alpha%im)
        alpha = alpha / abs(alpha)
        
        ! Scale the vector.
        call x%scal(alpha)

        ! Check correctness.
        call check(error, norm(x%data - alpha*y%data, 2) < rtol_sp)
        call check_test(error, 'test_vector_csp_scal', eq='norm(x - alpha*y, 2)')

        return
    end subroutine test_vector_csp_scal

    subroutine collect_vector_cdp_testsuite(testsuite)
        type(unittest_type), allocatable, intent(out) :: testsuite(:)

        testsuite = [ &
                    new_unittest("Vector norm", test_vector_cdp_norm)      , &
                    new_unittest("Vector scale", test_vector_cdp_scal)     , &
                    new_unittest("Vector addition", test_vector_cdp_add)   , &
                    new_unittest("Vector subtraction", test_vector_cdp_sub), &
                    new_unittest("Vector dot product", test_vector_cdp_dot)  &
                    ]
        return
    end subroutine collect_vector_cdp_testsuite

    subroutine test_vector_cdp_norm(error)
        ! Error type to be returned.
        type(error_type), allocatable, intent(out) :: error
        ! Test vector.
        type(dense_vector_cdp) :: x
        complex(dp) :: x_(n)
        real(dp) :: alpha

        ! Initialize vector.
        x_ = 0.0_dp ; x = dense_vector(x_) ; call x%rand()
        
        ! Compute its norm.
        alpha = x%norm()

        ! Check result.
        call check(error, is_close(alpha, norm(x%data, 2)))
        call check_test(error, 'test_vector_cdp_norm', eq='is_close(x%norm, norm(x, 2))')
        
        return
    end subroutine test_vector_cdp_norm

    subroutine test_vector_cdp_add(error)
        ! Error type to be returned.
        type(error_type), allocatable, intent(out) :: error

        ! Test vectors.
        type(dense_vector_cdp), allocatable :: x, y, z
        complex(dp) :: x_(n), y_(n), z_(n)

        ! Initialize vectors.
        x = dense_vector(x_) ; call x%rand()
        y = dense_vector(y_) ; call y%rand()
        z = x

        ! Vector addition.
        call z%add(y)

        ! Check correctness.
        call check(error, norm(z%data - x%data - y%data, 2) < rtol_dp)
        call check_test(error, 'test_vector_cdp_norm', eq='is_close(x%norm, norm(z - (x+y), 2))')

        return
    end subroutine test_vector_cdp_add
 
    subroutine test_vector_cdp_sub(error)
        ! Error type to be returned.
        type(error_type), allocatable, intent(out) :: error

        ! Test vectors.
        type(dense_vector_cdp), allocatable :: x, y, z
        complex(dp) :: x_(n), y_(n), z_(n)

        ! Initialize vectors.
        x = dense_vector(x_) ; call x%rand()
        y = dense_vector(y_) ; call y%rand()
        z = x

        ! Vector addition.
        call z%sub(y)

        ! Check correctness.
        call check(error, norm(z%data - (x%data - y%data), 2) < rtol_dp)
        call check_test(error, 'test_vector_cdp_norm', eq='is_close(x%norm, norm(z - (x-y), 2))')

        return
    end subroutine test_vector_cdp_sub

    subroutine test_vector_cdp_dot(error)
        ! Error type to be returned.
        type(error_type), allocatable, intent(out) :: error

        ! Test vectors.
        type(dense_vector_cdp), allocatable :: x, y
        complex(dp) :: x_(n), y_(n)
        complex(dp) :: alpha

        ! Initialize vectors.
        x = dense_vector(x_) ; call x%rand()
        y = dense_vector(y_) ; call y%rand()

        ! Compute inner-product.
        alpha = x%dot(y)

        ! Check correctness.
        call check(error, abs(alpha - dot_product(x%data, y%data)) < rtol_dp)
        call check_test(error, 'test_vector_cdp_dot', eq='abs(x%dot(y) - dot_product(x, y))')

        return
    end subroutine test_vector_cdp_dot

    subroutine test_vector_cdp_scal(error)
        ! Error type to be returned.
        type(error_type), allocatable, intent(out) :: error

        ! Test vector.
        type(dense_vector_cdp), allocatable :: x, y
        complex(dp) :: x_(n), y_(n)
        complex(dp) :: alpha

        ! Initialize vector.
        x = dense_vector(x_) ; call x%rand(ifnorm=.true.)
        y = x
        alpha = 0.0_dp ; call random_number(alpha%re) ; call random_number(alpha%im)
        alpha = alpha / abs(alpha)
        
        ! Scale the vector.
        call x%scal(alpha)

        ! Check correctness.
        call check(error, norm(x%data - alpha*y%data, 2) < rtol_dp)
        call check_test(error, 'test_vector_cdp_scal', eq='norm(x - alpha*y, 2)')

        return
    end subroutine test_vector_cdp_scal


end module TestVectors<|MERGE_RESOLUTION|>--- conflicted
+++ resolved
@@ -11,15 +11,8 @@
     use LightKrylov_Logger
     ! Test Utilities
     use LightKrylov_TestUtils
-<<<<<<< HEAD
-
+    use TestUtils
     implicit none (type, external)
-
-=======
-    use TestUtils    
-    implicit none
-    
->>>>>>> 90bb26b9
     private
 
     character(len=*), parameter, private :: this_module      = 'LK_TVectors'
