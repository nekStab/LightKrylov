#:include "../include/common.fypp"
#:set RC_KINDS_TYPES = REAL_KINDS_TYPES + CMPLX_KINDS_TYPES
module TestIterativeSolvers
    ! Fortran Standard library.
    use iso_fortran_env
    use stdlib_io_npy, only: save_npy
    use stdlib_math, only: is_close, all_close
    use stdlib_linalg, only: eye, diag
    use stdlib_stats, only : median

    ! LightKrylov
    use LightKrylov
    use LightKrylov_Constants
    use LightKrylov_Logger
    use LightKrylov_AbstractVectors

    ! Testdrive
    use testdrive, only: new_unittest, unittest_type, error_type, check
    use TestVectors
    use TestLinops
    use TestUtils
    use TestKrylov

    implicit none
    
    private

    character*128, parameter, private :: this_module = 'LightKrylov_TestIterativeSolvers'

    #:for kind, type in RC_KINDS_TYPES
    public :: collect_eig_${type[0]}$${kind}$_testsuite
    public :: collect_svd_${type[0]}$${kind}$_testsuite
    public :: collect_gmres_${type[0]}$${kind}$_testsuite
    public :: collect_cg_${type[0]}$${kind}$_testsuite
    #:endfor

contains

    !---------------------------------------------------------
    !-----     DEFINITION OF THE UNIT TESTS FOR EIGS     -----
    !---------------------------------------------------------

    #:for kind, type in RC_KINDS_TYPES
    subroutine collect_eig_${type[0]}$${kind}$_testsuite(testsuite)
        type(unittest_type), allocatable, intent(out) :: testsuite(:)

         testsuite = [ &
                    new_unittest("Eigs computation (eigvals & eigvecs)", test_evp_${type[0]}$${kind}$), &
                    #:if type[0] == "r"
                    new_unittest("Sym. eigs computation (eigvals, eigvecs & eigvec orthonormality)", test_sym_evp_${type[0]}$${kind}$), &
                    #:endif
                    new_unittest("KS eigs computation (eigvals & eigvecs)", test_ks_evp_${type[0]}$${kind}$) &
                    ]
        return
    end subroutine collect_eig_${type[0]}$${kind}$_testsuite

   subroutine test_ks_evp_${type[0]}$${kind}$(error)
        ! Error type.
        type(error_type), allocatable, intent(out) :: error
        ! Test linear operator.
        type(linop_${type[0]}$${kind}$), allocatable :: A
        ! Eigenvectors.
        type(vector_${type[0]}$${kind}$), allocatable :: X(:)
        ! Eigenvalues.
        complex(${kind}$), allocatable :: eigvals(:)
        ! Residuals.
        real(${kind}$), allocatable :: residuals(:)
        ! Information flag.
        integer :: info
        ! Miscellaneous.
        integer :: i, k, n
        integer, parameter :: nev = 8
        type(vector_${type[0]}$${kind}$), allocatable :: AX(:)
        complex(${kind}$), allocatable :: eigvec_residuals(:,:)
        complex(${kind}$) :: true_eigvals(test_size)
        real(${kind}$) :: pi = 4.0_${kind}$ * atan(1.0_${kind}$)
        #:if type[0] == "r"
        ${type}$ :: a_, b_

        ! Allocate eigenvectors.
        allocate(X(nev)) ; call zero_basis(X)
        
        ! Initialize linear operator with random tridiagonal Toeplitz matrix.
        A = linop_${type[0]}$${kind}$() ; A%data = 0.0_${kind}$ ; n = size(A%data, 1)

        call random_number(a_) ; call random_number(b_) ; b_ = abs(b_)
        do i = 1, n
            ! Diagonal entry.
            A%data(i, i) = a_
            ! Upper diagonal entry.
            if (i < n) then
                A%data(i, i+1) = b_
                A%data(i+1, i) = -b_
            endif
        enddo

        ! Compute spectral decomposition.
        call eigs(A, X, eigvals, residuals, info, tolerance=atol_${kind}$)
        call check_info(info, 'eigs', module=this_module, procedure='test_ks_evp_${type[0]}$${kind}$')

        ! Analytical eigenvalues.
        true_eigvals = zero_c${kind}$; k = 1
        do i = 1, test_size, 2
            true_eigvals(i) = a_*one_c${kind}$ + (2*b_*cos(k*pi/(test_size+1)))*one_im_c${kind}$
            true_eigvals(i+1) = a_*one_c${kind}$ - (2*b_*cos(k*pi/(test_size+1)))*one_im_c${kind}$
            k = k+1
        enddo

        ! check eigenvalues
<<<<<<< HEAD
        call check(error, norm2(abs(eigvals - true_eigvals(:nev))) < rtol_${kind}$)
        !call check_test(error, 'test_ks_evp_${type[0]}$${kind}$', 'The computed eigenvalues are not exact.')
=======
        call check(error, maxval(abs(eigvals - true_eigvals(:nev))) < rtol_${kind}$)
        !if (allocated(error)) return
>>>>>>> aadd5758
        !! check eigenvectors
        !allocate(AX(nev))
        !allocate(eigvec_residuals(test_size, nev))
        !do i = 1, nev
        !    call A%matvec(X(i), AX(i))
        !    eigvec_residuals(:, i) = AX(i)%data - eigvals(i)*X(i)%data
        !end do
        !print *, norm2(abs(eigvec_residuals))
        !call check(error, norm2(abs(eigvec_residuals)) < rtol_${kind}$)
        call check_test(error, 'test_ks_evp_${type[0]}$${kind}$', & 
                              & 'The computed eigenvalue/eigenvector pairs (E,V) are not correct: A @ V /= diag(E) @ V')
        #:endif

        return
    end subroutine test_ks_evp_${type[0]}$${kind}$

   subroutine test_evp_${type[0]}$${kind}$(error)
        ! Error type.
        type(error_type), allocatable, intent(out) :: error
        ! Test linear operator.
        type(linop_${type[0]}$${kind}$), allocatable :: A
        ! Eigenvectors.
        type(vector_${type[0]}$${kind}$), allocatable :: X(:)
        ! Eigenvalues.
        complex(${kind}$), allocatable :: eigvals(:)
        ! Residuals.
        real(${kind}$), allocatable :: residuals(:)
        ! Information flag.
        integer :: info
        ! Miscellaneous.
        integer :: i, k, n
        type(vector_${type[0]}$${kind}$), allocatable :: AX(:)
        complex(${kind}$), allocatable :: eigvec_residuals(:,:)
        complex(${kind}$) :: true_eigvals(test_size)
        real(${kind}$) :: pi = 4.0_${kind}$ * atan(1.0_${kind}$)
        #:if type[0] == "r"
        ${type}$ :: a_, b_

        ! Allocate eigenvectors.
        allocate(X(test_size)) ; call zero_basis(X)
        
        ! Initialize linear operator with random tridiagonal Toeplitz matrix.
        A = linop_${type[0]}$${kind}$() ; A%data = 0.0_${kind}$ ; n = size(A%data, 1)

        call random_number(a_) ; call random_number(b_) ; b_ = abs(b_)
        do i = 1, n
            ! Diagonal entry.
            A%data(i, i) = a_
            ! Upper diagonal entry.
            if (i < n) then
                A%data(i, i+1) = b_
                A%data(i+1, i) = -b_
            endif
        enddo

        ! Compute spectral decomposition.
        call eigs(A, X, eigvals, residuals, info, tolerance=atol_${kind}$)
        call check_info(info, 'eigs', module=this_module, procedure='test_evp_${type[0]}$${kind}$')

        ! Analytical eigenvalues.
        true_eigvals = zero_c${kind}$; k = 1
        do i = 1, test_size, 2
            true_eigvals(i) = a_*one_c${kind}$ + (2*b_*cos(k*pi/(test_size+1)))*one_im_c${kind}$
            true_eigvals(i+1) = a_*one_c${kind}$ - (2*b_*cos(k*pi/(test_size+1)))*one_im_c${kind}$
            k = k+1
        enddo

<<<<<<< HEAD
        call check(error, norm2(abs(eigvals - true_eigvals)) < rtol_${kind}$)
        call check_test(error, 'test_evp_${type[0]}$${kind}$', 'The computed eigenvalues are not exact.')

        ! check eigenvectors
        allocate(AX(test_size))
        allocate(eigvec_residuals(test_size, test_size)); eigvec_residuals = zero_c${kind}$
        do i = 1, test_size
            call A%matvec(X(i), AX(i))
            eigvec_residuals(:, i) = AX(i)%data - eigvals(i)*X(i)%data
        end do
        call check(error, norm2(abs(eigvec_residuals)) < rtol_${kind}$)
        call check_test(error, 'test_evp_${type[0]}$${kind}$', &
                                 & 'The computed eigenvalue/eigenvector pairs (E,V) are not correct: A @ V /= diag(E) @ V')
=======
        call check(error, maxval(abs(eigvals - true_eigvals)) < rtol_${kind}$)
!        if (allocated(error)) return
!
!        ! check eigenvectors
!        allocate(AX(test_size))
!        allocate(eigvec_residuals(test_size, test_size)); eigvec_residuals = zero_c${kind}$
!        do i = 1, test_size
!            call A%matvec(X(i), AX(i))
!            eigvec_residuals(:, i) = AX(i)%data - eigvals(i)*X(i)%data
!        end do
!        call check(error, norm2(abs(eigvec_residuals)) < rtol_${kind}$)
>>>>>>> aadd5758
        #:endif

        return
    end subroutine test_evp_${type[0]}$${kind}$

    #:if type[0] == "r"
    subroutine test_sym_evp_${type[0]}$${kind}$(error)
        ! Error type to be returned.
        type(error_type), allocatable, intent(out) :: error
        ! Test matrix.
        type(spd_linop_${type[0]}$${kind}$), allocatable :: A
        ! Eigenvectors.
        type(vector_${type[0]}$${kind}$), allocatable :: X(:)
        ! Eigenvalues.
        ${type}$, allocatable :: evals(:)
        ! Residuals.
        ${type}$, allocatable :: residuals(:)
        ! Information flag.
        integer :: info
        ! Toeplitz matrix.
        ${type}$ :: T(test_size, test_size), a_, b_
        ! Miscellaneous.
        integer :: i
        ${type}$ :: alpha, true_evals(test_size)
        ${type}$, parameter :: pi = 4.0_${kind}$ * atan(1.0_${kind}$)
        type(vector_${type[0]}$${kind}$), allocatable :: AX(:)
        complex(${kind}$), allocatable :: eigvec_residuals(:,:)
        ${type}$, allocatable, dimension(:,:) :: G, Id

        ! Create the sym. pos. def. Toeplitz matrix.
        call random_number(a_) ; call random_number(b_) ; b_ = -abs(b_)
        T = 0.0_${kind}$
        do i = 1, test_size
            ! Diagonal entry.
            T(i, i) = a_
            if (i < test_size) then
                ! Upper diagonal entry.
                T(i, i+1) = b_
                ! Lower diagonal entry.
                T(i+1, i) = b_
            endif
        enddo

        ! Allocations.
        A = spd_linop_${type[0]}$${kind}$(T)
        allocate(X(test_size)) ; call zero_basis(X)

        ! Spectral decomposition.
        call eighs(A, X, evals, residuals, info, kdim=test_size, tolerance=atol_${kind}$)
        call check_info(info, 'eighs', module=this_module, procedure='test_sym_evp_${type[0]}$${kind}$')

        ! Analytical eigenvalues.
        true_evals = 0.0_${kind}$
        do i = 1, test_size
            true_evals(i) = a_ + 2*abs(b_) * cos(i*pi/(test_size+1))
        enddo

<<<<<<< HEAD
        ! Check error,
        call check(error, all_close(evals, true_evals, rtol_${kind}$, atol_${kind}$))
        call check_test(error, 'test_sym_evp_${type[0]}$${kind}$', 'The computed eigenvalues E are not exact.')
=======
        ! Check error.
        call check(error, maxval(abs(true_evals - evals)) < rtol_${kind}$)
        if (allocated(error)) return
>>>>>>> aadd5758

        ! check eigenvectors
        allocate(AX(test_size))
        allocate(eigvec_residuals(test_size, test_size)); eigvec_residuals = zero_c${kind}$
        do i = 1, test_size
            call A%matvec(X(i), AX(i))
            eigvec_residuals(:, i) = AX(i)%data - evals(i)*X(i)%data
        end do
        call check(error, norm2(abs(eigvec_residuals)) < rtol_${kind}$)
        call check_test(error, 'test_sym_evp_${type[0]}$${kind}$', 'The computed eigenvalue/eigenvector pairs (E,V) are not correct: A @ V /= diag(E) @ V')

        ! Compute Gram matrix associated to the Krylov basis.
        allocate(G(test_size, test_size)) ; allocate(Id(test_size, test_size))
        G = zero_${type[0]}$${kind}$
        call innerprod(G, X, X)

        ! Check orthonormality of the eigenvectors.
        Id = eye(test_size)
<<<<<<< HEAD
        call check(error, norm2(abs(G - Id)) < rtol_${kind}$)
        call check_test(error, 'test_sym_evp_${type[0]}$${kind}$', 'The eigenvector basis X is not orthonormal: V.H @ V /= I')
=======
        call check(error, maxval(abs(G - Id)) < rtol_${kind}$)
>>>>>>> aadd5758

        return
    end subroutine test_sym_evp_${type[0]}$${kind}$
    #:endif

    #:endfor


    !---------------------------------------------------------
    !-----     DEFINITION OF THE UNIT TESTS FOR SVDS     -----
    !---------------------------------------------------------

    #:for kind, type in RC_KINDS_TYPES
    subroutine collect_svd_${type[0]}$${kind}$_testsuite(testsuite)
        type(unittest_type), allocatable, intent(out) :: testsuite(:)

        testsuite = [ &
                    new_unittest("SVDS computation (factorization correctness, singular values, left/right orthonormality)", test_svd_${type[0]}$${kind}$) &
                    ]
        return
    end subroutine collect_svd_${type[0]}$${kind}$_testsuite

    subroutine test_svd_${type[0]}$${kind}$(error)
        ! Error type.
        type(error_type), allocatable, intent(out) :: error
        ! Test linear operator.
        type(linop_${type[0]}$${kind}$), allocatable :: A
        ! Singular vectors.
        type(vector_${type[0]}$${kind}$), allocatable :: U(:), V(:)
        ! Singular values.
        real(${kind}$), allocatable :: S(:)
        ! Residuals.
        real(${kind}$), allocatable :: residuals(:)
        ! Information flag.
        integer :: info
        ! Miscellaneous.
        integer :: i, k, n
        real(${kind}$) :: true_svdvals(test_size)
        real(${kind}$) :: pi = 4.0_${kind}$ * atan(1.0_${kind}$)
        ${type}$, dimension(test_size, test_size) :: G, Id
        ${type}$, dimension(test_size, test_size) :: Udata, Vdata
        #:if type[0] == "r"

        ! Allocate eigenvectors.
        allocate(U(test_size)) ; call zero_basis(U)
        allocate(V(test_size)) ; call zero_basis(V)
        
        ! Initialize linear operator with the Strang matrix.
        A = linop_${type[0]}$${kind}$() ; A%data = 0.0_${kind}$ ; n = size(A%data, 1)

        do i = 1, n
            ! Diagonal entry.
            A%data(i, i) = 2.0_${kind}$
            ! Upper diagonal entry.
            if (i < n) then
                A%data(i, i+1) = -one_r${kind}$
                A%data(i+1, i) = -one_r${kind}$
            endif
        enddo

        ! Compute spectral decomposition.
        call svds(A, U, S, V, residuals, info, tolerance=atol_${kind}$)
        call check_info(info, 'svds', module=this_module, procedure='test_svd_${type[0]}$${kind}$')

        ! Analytical singular values.
        do i = 1, test_size
            true_svdvals(i) = 2.0_${kind}$ * (1.0_${kind}$ + cos(i*pi/(test_size+1)))
        enddo

<<<<<<< HEAD
        call check(error, norm2(s - true_svdvals)**2 < rtol_${kind}$)
        call check_test(error, 'test_svd_${type[0]}$${kind}$', 'The computed singular values S are not exact.')
=======
        call check(error, maxval(s - true_svdvals) < rtol_${kind}$)
        if (allocated(error)) return
>>>>>>> aadd5758

        ! Compute Gram matrix associated to the Krylov basis of the left singular vectors.
        G = zero_${type[0]}$${kind}$
        call innerprod(G, U(1:test_size), U(1:test_size))

        ! Check orthonormality of the left singular vectors
        Id = eye(test_size)
<<<<<<< HEAD
        call check(error, norm2(abs(G - Id)) < rtol_${kind}$)
        call check_test(error, 'test_svd_${type[0]}$${kind}$', 'The left singular vector basis U is not orthonormal: U.H @ U /= I')
=======
        call check(error, maxval(abs(G - Id)) < rtol_${kind}$)
        if (allocated(error)) return
>>>>>>> aadd5758

        ! Compute Gram matrix associated to the Krylov basis of the right singular vectors.
        G = zero_${type[0]}$${kind}$
        call innerprod(G, V(1:test_size), V(1:test_size))

        ! Check orthonormality of the right singular vectors
<<<<<<< HEAD
        call check(error, norm2(abs(G - Id)) < rtol_${kind}$)
        call check_test(error, 'test_svd_${type[0]}$${kind}$', 'The right singular vector basis V is not orthonormal: V.H @ V /= I')
=======
        call check(error, maxval(abs(G - Id)) < rtol_${kind}$)
        if (allocated(error)) return
>>>>>>> aadd5758

        ! Check correctness of full factorization.
        call get_data(Udata, U)
        call get_data(Vdata, V)
        call check(error, maxval(abs(A%data - matmul(Udata, matmul(diag(s), transpose(Vdata))))) < rtol_${kind}$)
        call check_test(error, 'test_svd_${type[0]}$${kind}$', 'The factorization is not correct: A /= U @ S @ V.H')
        #:endif

        return
    end subroutine test_svd_${type[0]}$${kind}$

    #:endfor

    !----------------------------------------------------------
    !-----     DEFINITION OF THE UNIT TESTS FOR GMRES     -----
    !----------------------------------------------------------

    #:for kind, type in RC_KINDS_TYPES
    subroutine collect_gmres_${type[0]}$${kind}$_testsuite(testsuite)
        type(unittest_type), allocatable, intent(out) :: testsuite(:)
        testsuite = [ &
                    new_unittest("Full GMRES", test_gmres_${type[0]}$${kind}$), &
                    new_unittest("Full (SPD) GMRES", test_gmres_spd_${type[0]}$${kind}$) &
                    ]
        return
    end subroutine collect_gmres_${type[0]}$${kind}$_testsuite

    subroutine test_gmres_${type[0]}$${kind}$(error)
        ! Error type to be returned.
        type(error_type), allocatable, intent(out) :: error
        ! Linear problem.
        type(linop_${type[0]}$${kind}$) , allocatable :: A ! Linear Operator.
        type(vector_${type[0]}$${kind}$), allocatable :: b ! Right-hand side vector.
        type(vector_${type[0]}$${kind}$), allocatable :: x ! Solution vector.
        ! GMRES options.
        type(gmres_${kind}$_opts) :: opts
        ! Information flag.
        integer :: info

        ! Initialize linear problem.
        A = linop_${type[0]}$${kind}$()  ; call init_rand(A)
        b = vector_${type[0]}$${kind}$() ; call init_rand(b)
        x = vector_${type[0]}$${kind}$() ; call x%zero()

        ! GMRES solver.
        opts = gmres_${kind}$_opts(kdim=test_size, verbose=.false., rtol=rtol_${kind}$, atol=atol_${kind}$)
        call gmres(A, b, x, info, options=opts)
        call check_info(info, 'gmres', module=this_module, procedure='test_gmres_${type[0]}$${kind}$')

        ! Check convergence.
        call check(error, norm2(abs(matmul(A%data, x%data) - b%data)) < b%norm() * rtol_${kind}$)
        call check_test(error, 'test_gmres_${type[0]}$${kind}$', 'The computed solution is not correct: A @ x /= b')

        return
    end subroutine test_gmres_${type[0]}$${kind}$
    
    subroutine test_gmres_spd_${type[0]}$${kind}$(error)
        ! Error type to be returned.
        type(error_type), allocatable, intent(out) :: error
        ! Linear problem.
        #:if type[0] == "r"
        type(spd_linop_${type[0]}$${kind}$) , allocatable :: A ! Linear Operator.
        #:else
        type(hermitian_linop_${type[0]}$${kind}$), allocatable :: A
        #:endif
        type(vector_${type[0]}$${kind}$), allocatable :: b ! Right-hand side vector.
        type(vector_${type[0]}$${kind}$), allocatable :: x ! Solution vector.
        ! GMRES options.
        type(gmres_${kind}$_opts) :: opts
        ! Information flag.
        integer :: info

        ! Initialize linear problem.
        #:if type[0] == "r"
        A = spd_linop_${type[0]}$${kind}$()  ; call init_rand(A)
        #:else
        A = hermitian_linop_${type[0]}$${kind}$() ; call init_rand(A)
        #:endif
        b = vector_${type[0]}$${kind}$() ; call init_rand(b)
        x = vector_${type[0]}$${kind}$() ; call x%zero()

        ! GMRES solver.
        opts = gmres_${kind}$_opts(kdim=test_size, verbose=.false., rtol=rtol_${kind}$, atol=atol_${kind}$)
        call gmres(A, b, x, info, options=opts)
        call check_info(info, 'gmres', module=this_module, procedure='test_gmres_spd_${type[0]}$${kind}$')

        ! Check convergence.
        call check(error, norm2(abs(matmul(A%data, x%data) - b%data)) < b%norm() * rtol_${kind}$)
        call check_test(error, 'test_gmres_spd_${type[0]}$${kind}$', 'The computed solution is not correct: A @ x /= b')

        return
    end subroutine test_gmres_spd_${type[0]}$${kind}$

    #:endfor

    !-----------------------------------------------------------------------
    !-----     DEFINITION OF THE UNIT TESTS FOR CONJUGATE GRADIENT     -----
    !-----------------------------------------------------------------------

    #:for kind, type in RC_KINDS_TYPES
    subroutine collect_cg_${type[0]}$${kind}$_testsuite(testsuite)
        type(unittest_type), allocatable, intent(out) :: testsuite(:)
        testsuite = [ &
                    new_unittest("Cong. Gradient", test_cg_${type[0]}$${kind}$) &
                    ]
        return
    end subroutine collect_cg_${type[0]}$${kind}$_testsuite

    subroutine test_cg_${type[0]}$${kind}$(error)
        ! Error type to be returned.
        type(error_type), allocatable, intent(out) :: error
        ! Linear problem.
        #:if type[0] == "r"
        type(spd_linop_${type[0]}$${kind}$), allocatable :: A
        #:else
        type(hermitian_linop_${type[0]}$${kind}$), allocatable :: A
        #:endif
        type(vector_${type[0]}$${kind}$), allocatable :: b
        type(vector_${type[0]}$${kind}$), allocatable :: x
        type(cg_${kind}$_opts) :: opts
        ! Information flag
        integer :: info, i

        ! Initialize linear problem.
        #:if type[0] == "r"
        A = spd_linop_${type[0]}$${kind}$() ; call init_rand(A)
        #:else
        A = hermitian_linop_${type[0]}$${kind}$() ; call init_rand(A)
        #:endif
        b = vector_${type[0]}$${kind}$() ; call init_rand(b)
        x = vector_${type[0]}$${kind}$() ; call x%zero()

        ! CG solver.
        opts = cg_${kind}$_opts(rtol=rtol_${kind}$, atol=atol_${kind}$)
        call cg(A, b, x, info, options=opts)
        call check_info(info, 'cg', module=this_module, procedure='test_cg_${type[0]}$${kind}$')

        ! Check convergence.
        call check(error, norm2(abs(matmul(A%data, x%data) - b%data)) < b%norm() * rtol_${kind}$)
        call check_test(error, 'test_cg_${type[0]}$${kind}$', 'The computed solution is not correct: A @ x /= b')

        return
    end subroutine test_cg_${type[0]}$${kind}$

    #:endfor

end module TestIterativeSolvers
<|MERGE_RESOLUTION|>--- conflicted
+++ resolved
@@ -107,13 +107,8 @@
         enddo
 
         ! check eigenvalues
-<<<<<<< HEAD
-        call check(error, norm2(abs(eigvals - true_eigvals(:nev))) < rtol_${kind}$)
+        call check(error, maxval(abs(eigvals - true_eigvals(:nev))) < rtol_${kind}$)
         !call check_test(error, 'test_ks_evp_${type[0]}$${kind}$', 'The computed eigenvalues are not exact.')
-=======
-        call check(error, maxval(abs(eigvals - true_eigvals(:nev))) < rtol_${kind}$)
-        !if (allocated(error)) return
->>>>>>> aadd5758
         !! check eigenvectors
         !allocate(AX(nev))
         !allocate(eigvec_residuals(test_size, nev))
@@ -181,21 +176,6 @@
             k = k+1
         enddo
 
-<<<<<<< HEAD
-        call check(error, norm2(abs(eigvals - true_eigvals)) < rtol_${kind}$)
-        call check_test(error, 'test_evp_${type[0]}$${kind}$', 'The computed eigenvalues are not exact.')
-
-        ! check eigenvectors
-        allocate(AX(test_size))
-        allocate(eigvec_residuals(test_size, test_size)); eigvec_residuals = zero_c${kind}$
-        do i = 1, test_size
-            call A%matvec(X(i), AX(i))
-            eigvec_residuals(:, i) = AX(i)%data - eigvals(i)*X(i)%data
-        end do
-        call check(error, norm2(abs(eigvec_residuals)) < rtol_${kind}$)
-        call check_test(error, 'test_evp_${type[0]}$${kind}$', &
-                                 & 'The computed eigenvalue/eigenvector pairs (E,V) are not correct: A @ V /= diag(E) @ V')
-=======
         call check(error, maxval(abs(eigvals - true_eigvals)) < rtol_${kind}$)
 !        if (allocated(error)) return
 !
@@ -207,7 +187,8 @@
 !            eigvec_residuals(:, i) = AX(i)%data - eigvals(i)*X(i)%data
 !        end do
 !        call check(error, norm2(abs(eigvec_residuals)) < rtol_${kind}$)
->>>>>>> aadd5758
+!        call check_test(error, 'test_evp_${type[0]}$${kind}$', &
+!                                 & 'The computed eigenvalue/eigenvector pairs (E,V) are not correct: A @ V /= diag(E) @ V')
         #:endif
 
         return
@@ -265,15 +246,9 @@
             true_evals(i) = a_ + 2*abs(b_) * cos(i*pi/(test_size+1))
         enddo
 
-<<<<<<< HEAD
-        ! Check error,
-        call check(error, all_close(evals, true_evals, rtol_${kind}$, atol_${kind}$))
-        call check_test(error, 'test_sym_evp_${type[0]}$${kind}$', 'The computed eigenvalues E are not exact.')
-=======
         ! Check error.
         call check(error, maxval(abs(true_evals - evals)) < rtol_${kind}$)
-        if (allocated(error)) return
->>>>>>> aadd5758
+        call check_test(error, 'test_sym_evp_${type[0]}$${kind}$', 'The computed eigenvalues E are not exact.')
 
         ! check eigenvectors
         allocate(AX(test_size))
@@ -292,12 +267,8 @@
 
         ! Check orthonormality of the eigenvectors.
         Id = eye(test_size)
-<<<<<<< HEAD
-        call check(error, norm2(abs(G - Id)) < rtol_${kind}$)
+        call check(error, maxval(abs(G - Id)) < rtol_${kind}$)
         call check_test(error, 'test_sym_evp_${type[0]}$${kind}$', 'The eigenvector basis X is not orthonormal: V.H @ V /= I')
-=======
-        call check(error, maxval(abs(G - Id)) < rtol_${kind}$)
->>>>>>> aadd5758
 
         return
     end subroutine test_sym_evp_${type[0]}$${kind}$
@@ -367,13 +338,8 @@
             true_svdvals(i) = 2.0_${kind}$ * (1.0_${kind}$ + cos(i*pi/(test_size+1)))
         enddo
 
-<<<<<<< HEAD
-        call check(error, norm2(s - true_svdvals)**2 < rtol_${kind}$)
+        call check(error, maxval(s - true_svdvals) < rtol_${kind}$)
         call check_test(error, 'test_svd_${type[0]}$${kind}$', 'The computed singular values S are not exact.')
-=======
-        call check(error, maxval(s - true_svdvals) < rtol_${kind}$)
-        if (allocated(error)) return
->>>>>>> aadd5758
 
         ! Compute Gram matrix associated to the Krylov basis of the left singular vectors.
         G = zero_${type[0]}$${kind}$
@@ -381,26 +347,16 @@
 
         ! Check orthonormality of the left singular vectors
         Id = eye(test_size)
-<<<<<<< HEAD
-        call check(error, norm2(abs(G - Id)) < rtol_${kind}$)
+        call check(error, maxval(abs(G - Id)) < rtol_${kind}$)
         call check_test(error, 'test_svd_${type[0]}$${kind}$', 'The left singular vector basis U is not orthonormal: U.H @ U /= I')
-=======
-        call check(error, maxval(abs(G - Id)) < rtol_${kind}$)
-        if (allocated(error)) return
->>>>>>> aadd5758
 
         ! Compute Gram matrix associated to the Krylov basis of the right singular vectors.
         G = zero_${type[0]}$${kind}$
         call innerprod(G, V(1:test_size), V(1:test_size))
 
         ! Check orthonormality of the right singular vectors
-<<<<<<< HEAD
-        call check(error, norm2(abs(G - Id)) < rtol_${kind}$)
+        call check(error, maxval(abs(G - Id)) < rtol_${kind}$)
         call check_test(error, 'test_svd_${type[0]}$${kind}$', 'The right singular vector basis V is not orthonormal: V.H @ V /= I')
-=======
-        call check(error, maxval(abs(G - Id)) < rtol_${kind}$)
-        if (allocated(error)) return
->>>>>>> aadd5758
 
         ! Check correctness of full factorization.
         call get_data(Udata, U)
