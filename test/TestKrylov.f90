--- conflicted
+++ resolved
@@ -8,20 +8,13 @@
 
   private
 
-<<<<<<< HEAD
-  public :: collect_arnoldi_testsuite,         &
-       collect_lanczos_tridiag_testsuite,      &
-       collect_lanczos_bidiag_testsuite,       &
-       collect_nonsymmetric_lanczos_testsuite, &
-       collect_two_sided_arnoldi_testsuite
-=======
   public :: collect_arnoldi_testsuite,              &
             collect_lanczos_tridiag_testsuite,      &
             collect_lanczos_bidiag_testsuite,       &
             collect_nonsymmetric_lanczos_testsuite, &
             collect_rational_arnoldi_testsuite,     &
+            collect_two_sided_arnoldi_testsuite,    &
             collect_qr_testsuite
->>>>>>> 9289657b
 
 contains
 
