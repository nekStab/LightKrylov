--- conflicted
+++ resolved
@@ -78,50 +78,6 @@
     return
   end subroutine test_arnoldi_full_factorization
 
-<<<<<<< HEAD
-  subroutine test_arnoldi_invariant_subspace(error)
-    ! This function checks that the Arnoldi iteration stops whenever an invariant
-    ! has been computed. An arbitrary 3x3 matrix with a 2-dimensional invariant subspace
-    ! is being used for testing. The starting vector for Arnoldi has component only
-    ! within this 2-dimensional subspace.
-
-    !> Error type to be returned.
-    type(error_type), allocatable, intent(out) :: error
-    !> Test matrix.
-    class(rmatrix), allocatable :: A
-    !> Krylov subspace.
-    class(rvector), dimension(:), allocatable :: X
-    !> Krylov subspace dimension.
-    integer, parameter :: kdim = 3
-    !> Hessenberg matrix.
-    double precision, dimension(kdim+1, kdim) :: H
-    !> Information flag.
-    integer :: info
-    !> Misc.
-    double precision :: alpha
-    integer :: k
-
-    ! --> Initialize matrix with a 2-dimensional invariant subspace.
-    A = rmatrix() ; call random_number(A%data)
-    A%data(3, 1:2) = 0.0D+00 ; A%data(1:2, 3) = 0.0D+00
-    ! --> Initialize Krylov subspace.
-    allocate(X(1:kdim+1)) ; call random_number(X(1)%data)
-    X(1)%data(3) = 0.0D+00 ! Makes sure X(1) has component only within the invariant subspace.
-    alpha = X(1)%norm() ; call X(1)%scal(1.0D+00 / alpha)
-    do k = 2, size(X)
-       call X(k)%zero()
-    enddo
-    H = 0.0D+00
-    ! --> Arnoldi factorization.
-    call arnoldi_factorization(A, X, H, info)
-    ! --> Check result.
-    call check(error, info == 2)
-
-    return
-  end subroutine test_arnoldi_invariant_subspace
-
-=======
->>>>>>> 2fdd142b
   subroutine test_arnoldi_basis_orthogonality(error)
     !> Error type to be returned.
     type(error_type), allocatable, intent(out) :: error
@@ -197,15 +153,9 @@
     !> Information flag.
     integer :: info
     !> Misc.
-<<<<<<< HEAD
-    integer :: k
-    double precision, dimension(3, kdim+1) :: Xdata
-    double precision :: alpha
-=======
     integer :: i, j, k
     real(kind=wp), dimension(test_size, kdim+1) :: Xdata
     real(kind=wp) :: alpha
->>>>>>> 2fdd142b
 
     ! --> Initialize matrix.
     A = spd_matrix() ; call random_number(A%data) ; A%data = matmul(A%data, transpose(A%data))
@@ -232,48 +182,6 @@
     return
   end subroutine test_lanczos_tridiag_full_factorization
 
-<<<<<<< HEAD
-  subroutine test_lanczos_tridiag_invariant_subspace(error)
-    !> Error-type to be returned.
-    type(error_type), allocatable, intent(out) :: error
-    !> Test matrix.
-    class(spd_matrix), allocatable :: A
-    !> Krylov subspace.
-    class(rvector), dimension(:), allocatable :: X
-    !> Krylov subspace dimension.
-    integer, parameter :: kdim=3
-    !> Tridiagonal matrix.
-    double precision, dimension(kdim+1, kdim) :: T
-    !> Information flag.
-    integer :: info
-    !> Misc.
-    !double precision, dimension(3, 3) :: Adata
-    double precision :: alpha
-    integer :: k
-
-    ! --> Initialize matrix with a 2-dimensional invariant subspace.
-    A = spd_matrix()
-    A%data(1, 1) = 1.0D+00    ; A%data(1, 2) = -0.5D+00 ; A%data(1, 3) = 0.0D+00
-    A%data(2, 1) = -0.5D+00   ; A%data(2, 2) = 1.0D+00  ; A%data(2, 3) = 0.0D+00
-    A%data(3, 1) = 0.0D+00    ; A%data(3, 2) = 0.0D+00  ; A%data(3, 3) = 1.0D+00
-
-    ! --> Initialize Krylov subspace.
-    allocate(X(1:kdim+1)) ; call random_number(X(1)%data)
-    X(1)%data(3) = 0.0D+00 ! Makes sure X(1) has component only within the invariant subspace.
-    alpha = X(1)%norm() ; call X(1)%scal(1.0D+00 / alpha)
-    do k = 2, size(X)
-       call X(k)%zero()
-    enddo
-    T = 0.0D+00
-    ! --> Lanczos factorization.
-    call lanczos_tridiagonalization(A, X, T, info)
-    ! --> Check result.
-    call check(error, info == 2)
-    return
-  end subroutine test_lanczos_tridiag_invariant_subspace
-
-=======
->>>>>>> 2fdd142b
   subroutine test_lanczos_tridiag_basis_orthogonality(error)
     !> Error type to be returned.
     type(error_type), allocatable, intent(out) :: error
@@ -407,16 +315,10 @@
     !> Information flag.
     integer :: info
     !> Miscellaneous.
-<<<<<<< HEAD
-    integer :: k
-    double precision :: alpha
-    double precision :: Vdata(3, kdim+1), Wdata(3, kdim+1)
-=======
     integer :: i, j, k
     real(kind=wp) :: alpha, beta
     real(kind=wp) :: Vdata(test_size, kdim+1), Wdata(test_size, kdim+1)
 
->>>>>>> 2fdd142b
     ! --> Initialize matrix.
     A = rmatrix() ; call random_number(A%data)
 
