module TestKrylov
   use LightKrylov
   use lightkrylov_BaseKrylov
   use TestVector
   use TestMatrices
   use TestUtils
   use lightkrylov_Utils
   use testdrive, only: new_unittest, unittest_type, error_type, check
   use stdlib_math, only: all_close, is_close
   use stdlib_linalg, only: eye
   implicit none

   private

   public :: collect_arnoldi_testsuite, &
             collect_lanczos_tridiag_testsuite, &
             collect_lanczos_bidiag_testsuite, &
             collect_nonsymmetric_lanczos_testsuite, &
             !collect_rational_arnoldi_testsuite,     &
             collect_two_sided_arnoldi_testsuite, &
             collect_qr_testsuite

contains

   !------------------------------------------------------------
   !-----                                                  -----
   !-----     TEST SUITE FOR THE ARNOLDI FACTORIZATION     -----
   !-----                                                  -----
   !------------------------------------------------------------

   subroutine collect_arnoldi_testsuite(testsuite)
      !> Collection of tests.
      type(unittest_type), allocatable, intent(out) :: testsuite(:)

      testsuite = [ &
           new_unittest("Arnoldi full factorization", test_arnoldi_full_factorization), &
           new_unittest("Arnoldi basis orthogonality", test_arnoldi_basis_orthogonality), &
           new_unittest("Block Arnoldi full factorization", test_block_arnoldi_full_factorization), &
           new_unittest("Block Arnoldi basis orthogonality", test_block_arnoldi_basis_orthogonality), &
           new_unittest("Krylov-Schur restart", test_krylov_schur) &
                  ]

      return
   end subroutine collect_arnoldi_testsuite

   subroutine test_arnoldi_full_factorization(error)
      ! This function checks the correctness of the Arnoldi implementation by
      ! verifying that the full factorization is correct, i.e. A @ X[1:k] = X[1:k+1] @ H.
      ! A random 3x3 matrix is used for testing.

      !> Error type to be returned.
      type(error_type), allocatable, intent(out) :: error
      !> Test matrix.
      class(rmatrix), allocatable :: A
      !> Krylov subspace.
      class(rvector), dimension(:), allocatable :: X
      !> Krylov subspace dimension.
      integer, parameter :: kdim = test_size
      !> Hessenberg matrix.
      real(kind=wp) :: H(kdim + 1, kdim)
      !> Information flag.
      integer :: info
      !> Misc.
      real(kind=wp) :: Xdata(test_size, kdim + 1)
      class(rvector), allocatable :: X0(1)

      ! --> Initialize matrix.
      A = rmatrix(); call init_rand(A)
      ! --> Initialize Krylov subspace.
      allocate (X(1:kdim + 1)); allocate (X0(1))
      call init_rand(X0)
      call initialize_krylov_subspace(X, X0)
      H = 0.0_wp

      ! --> Arnoldi factorization.
      call arnoldi_factorization(A, X, H, info)

      ! --> Check correctness of full factorization.
      call get_data(Xdata, X)

      call check(error, all_close(matmul(A%data, Xdata(:, 1:kdim)), matmul(Xdata, H), rtol, atol))

      return
   end subroutine test_arnoldi_full_factorization

   subroutine test_arnoldi_basis_orthogonality(error)
      !> Error type to be returned.
      type(error_type), allocatable, intent(out) :: error
      !> Test matrix.
      class(rmatrix), allocatable :: A
      !> Krylov subspace.
      class(rvector), dimension(:), allocatable :: X
      class(rvector), dimension(:), allocatable :: X0
      !> Krylov subspace dimension.
      integer, parameter :: kdim = test_size
      !> Hessenberg matrix.
      double precision, dimension(kdim + 1, kdim) :: H
      !> Information flag.
      integer :: info
      !> Misc.
      double precision, dimension(kdim, kdim) :: G, Id

      ! --> Initialize random matrix.
      A = rmatrix(); call init_rand(A)
      ! --> Initialize Krylov subspace.
      allocate (X(1:kdim + 1)); allocate (X0(1))
      call init_rand(X0)
      call initialize_krylov_subspace(X, X0)
      H = 0.0_wp

      ! --> Arnoldi factorization.
      call arnoldi_factorization(A, X, H, info)
      
      ! --> Compute Gram matrix associated to the Krylov basis.
      G = 0.0_wp
      call mat_mult(G,X(1:kdim),X(1:kdim))
      
      ! --> Check result.
      Id = eye(kdim)
      call check(error, norm2(G - Id) < rtol)

      return
   end subroutine test_arnoldi_basis_orthogonality

   subroutine test_block_arnoldi_full_factorization(error)
      ! This function checks the correctness of the block Arnoldi implementation by
      ! verifying that the full factorization is correct, i.e. A @ X[1:p*k] = X[1:p*(k+1)] @ H.

      !> Error type to be returned.
      type(error_type), allocatable, intent(out) :: error
      !> Test matrix.
      class(rmatrix), allocatable :: A
      !> Krylov subspace.
      class(rvector), dimension(:), allocatable :: X
      !> Krylov subspace dimension.
      integer, parameter :: p = 2
      integer, parameter :: kdim = test_size/p
      !> Hessenberg matrix.
      real(kind=wp) :: H(p*(kdim + 1), p*kdim)
      !> Information flag.
      integer :: info
      !> Misc.
      real(kind=wp) :: Xdata(test_size, p*(kdim + 1))
      double precision, dimension(p*kdim, p*kdim) :: G, Id
      class(rvector), dimension(:), allocatable :: X0
      
      ! --> Initialize matrix.
      A = rmatrix(); call init_rand(A)
      ! --> Initialize Krylov subspace.
      allocate (X(1:p*(kdim + 1))); allocate (X0(1:p)); 
      call init_rand(X0)
      call initialize_krylov_subspace(X, X0)
      H = 0.0_wp

      ! --> Arnoldi factorization.
      call arnoldi_factorization(A, X, H, info, block_size = p) 
      
      ! --> Check correctness of full factorization.
      call get_data(Xdata, X)

      call check(error, all_close(matmul(A%data, Xdata(:, 1:p*kdim)), matmul(Xdata, H), rtol, atol))

      return
   end subroutine test_block_arnoldi_full_factorization

   subroutine test_block_arnoldi_basis_orthogonality(error)
      !> Error type to be returned.
      type(error_type), allocatable, intent(out) :: error
      !> Test matrix.
      class(rmatrix), allocatable :: A
      !> Krylov subspace.
      class(rvector), dimension(:), allocatable :: X
      class(rvector), dimension(:), allocatable :: X0
      !> Krylov subspace dimension.
      integer, parameter :: p = 2
      integer, parameter :: kdim = test_size/p
      !> Hessenberg matrix.
      double precision, dimension(p*(kdim + 1), p*kdim) :: H
      !> Information flag.
      integer :: info
      !> Misc.
      double precision, dimension(p*kdim, p*kdim) :: G, Id

      !! --> Initialize random matrix.
      A = rmatrix(); call init_rand(A)
      !! --> Initialize Krylov subspace.
      allocate (X(1:p*(kdim + 1))); allocate (X0(1:p)); 
      call init_rand(X0)
      call initialize_krylov_subspace(X, X0)
      H = 0.0_wp

      ! --> Arnoldi factorization.
      call arnoldi_factorization(A, X, H, info, block_size = p)

      ! --> Compute Gram matrix associated to the Krylov basis.
      G = 0.0_wp
      call mat_mult(G,X(1:p*kdim),X(1:p*kdim))

      ! --> Check result.
      Id = eye(p*kdim)
      call check(error, norm2(G - Id) < rtol)

      return
   end subroutine test_block_arnoldi_basis_orthogonality

   subroutine test_krylov_schur(error)
     ! This function checks the correctness of the Arnoldi implementation by
     ! verifying that the full factorization is correct, i.e. A @ X[1:k] = X[1:k+1] @ H.
     ! A random 3x3 matrix is used for testing.
     
     !> Error type to be returned.
     type(error_type), allocatable, intent(out) :: error
     !> Test matrix.
     class(rmatrix), allocatable :: A
     !> Krylov subspace.
     class(rvector), dimension(:), allocatable :: X
     class(rvector), dimension(:), allocatable :: X0
     !> Krylov subspace dimension.
     integer, parameter :: kdim = 10
     !> Hessenberg matrix.
     real(kind=wp) :: H(kdim + 1, kdim)
     !> Information flag.
     integer :: info
     !> Misc.
     integer :: nblk
     real(kind=wp) :: Xdata(test_size, kdim + 1)
     real(kind=wp) :: alpha
     
     ! --> Initialize matrix.
     A = rmatrix(); call init_rand(A)
     ! --> Initialize Krylov subspace.
     allocate (X(1:kdim + 1)); allocate (X0(1))
     call init_rand(X0)
     call initialize_krylov_subspace(X, X0)
     H = 0.0_wp
     
     ! --> Arnoldi factorization.
     call arnoldi_factorization(A, X, H, info)
     
     ! --> Krylov-Schur condensation.
     call krylov_schur_restart(nblk, X, H, select_eigs)
     
     ! --> Check correctness of full factorization.
     call get_data(Xdata, X)
     
     !> Infinity-norm of the error.
     alpha = maxval(abs(matmul(A%data, Xdata(:, 1:nblk)) - matmul(Xdata(:, 1:nblk+1), H(1:nblk+1, 1:nblk))))
     
     !> Check correctness.
     call check(error, alpha < rtol)
     
     return
   contains
     function select_eigs(eigvals) result(selected)
       complex(kind=wp), intent(in) :: eigvals(:)
       logical                      :: selected(size(eigvals))
       selected = (eigvals%re > 0.5_wp)
       return
     end function select_eigs
   end subroutine test_krylov_schur
   
   subroutine test_block_krylov_schur(error)
     ! This function checks the correctness of the Arnoldi implementation by
     ! verifying that the full factorization is correct, i.e. A @ X[1:k] = X[1:k+1] @ H.
     ! A random 3x3 matrix is used for testing.
     
     !> Error type to be returned.
     type(error_type), allocatable, intent(out) :: error
     !> Test matrix.
     class(rmatrix), allocatable :: A
     !> Krylov subspace.
     class(rvector), dimension(:), allocatable :: X
     !> Krylov subspace dimension.
     integer, parameter :: p = 3
     integer, parameter :: kdim = 7
     !> Hessenberg matrix.
     real(kind=wp) :: H(p*(kdim + 1), p*kdim)
     !> Information flag.
     integer :: info
     !> Misc.
     integer :: k, nblk
     real(kind=wp) :: Xdata(test_size, p*(kdim + 1))
     real(kind=wp) :: alpha, m(test_size)
     class(rvector), allocatable :: X0(:)
     
     ! --> Initialize matrix.
     A = rmatrix(); call init_rand(A) ; m = sum(A%data, 2)/test_size
     do k = 1, test_size
        A%data(:, k) = A%data(:, k) - m
     enddo
     !A%data = 0.5 * (A%data + transpose(A%data))
     ! --> Initialize Krylov subspace.
     allocate (X(p*(kdim + 1))) ; allocate(X0(p))
     call init_rand(X0)
     call initialize_krylov_subspace(X, X0)
     H = 0.0_wp
     
     ! --> Arnoldi factorization.
     call arnoldi_factorization(A, X, H, info, block_size=p)
     
     ! --> Krylov-Schur condensation.
     call krylov_schur_restart(nblk, X, H, select_eigs, p)
     
     ! --> Check correctness of full factorization.
     call get_data(Xdata, X)
     
     !> Infinity-norm of the error.
     alpha = maxval(abs(matmul(A%data, Xdata(:, 1:p*nblk)) - matmul(Xdata(:, 1:p*(nblk+1)), H(1:p*(nblk+1), 1:p*nblk))))
     
     !> Check correctness.
     call check(error, alpha < rtol)
     
     return
   contains
     function select_eigs(eigvals) result(selected)
       complex(kind=wp), intent(in) :: eigvals(:)
       logical                      :: selected(size(eigvals))
       selected = (abs(eigvals) > 2.0_wp)
       return
     end function select_eigs
   end subroutine test_block_krylov_schur
   
   subroutine test_krylov_schur_basis_orthogonality(error)
     !> Error type to be returned.
     type(error_type), allocatable, intent(out) :: error
     !> Test matrix.
     class(rmatrix), allocatable :: A
     !> Krylov subspace.
     class(rvector), dimension(:), allocatable :: X
     class(rvector), dimension(:), allocatable :: X0
     !> Krylov subspace dimension.
     integer, parameter :: kdim = 10
     !> Hessenberg matrix.
     double precision, dimension(kdim + 1, kdim) :: H
     !> Information flag.
     integer :: info
     !> Misc.
     double precision, dimension(kdim, kdim) :: G, Id
     integer :: nblk
     
     ! --> Initialize random matrix.
     A = rmatrix(); call init_rand(A)
     ! --> Initialize Krylov subspace.
     allocate (X(1:kdim + 1)); allocate (X0(1))
     call init_rand(X0)
     call initialize_krylov_subspace(X, X0)
     H = 0.0_wp
     
     ! --> Arnoldi factorization.
     call arnoldi_factorization(A, X, H, info)
     
     ! --> Krylov-Schur condensation.
     call krylov_schur_restart(nblk, X, H, select_eigs)
     
     ! --> Compute Gram matrix associated to the Krylov basis.
     G = 0.0_wp
     call mat_mult(G(1:nblk, 1:nblk),X(1:nblk),X(1:nblk))
     
     ! --> Check result.
     Id = eye(nblk)
     call check(error, norm2(G - Id) < rtol)
     
     return
   contains
     function select_eigs(eigvals) result(selected)
       complex(kind=wp), intent(in) :: eigvals(:)
       logical                      :: selected(size(eigvals))
       selected = (abs(eigvals) > 0.5_wp)
       return
     end function select_eigs
   end subroutine test_krylov_schur_basis_orthogonality
   
   !-----------------------------------------------------------------
   !-----                                                       -----
   !-----     TEST SUITE FOR THE LANCZOS TRIDIAGONALIZATION     -----
   !-----                                                       -----
   !-----------------------------------------------------------------

   subroutine collect_lanczos_tridiag_testsuite(testsuite)
      !> Collection of tests.
      type(unittest_type), allocatable, intent(out) :: testsuite(:)

      testsuite = [ &
                  new_unittest("Lanczos tridiag. full factorization", test_lanczos_tridiag_full_factorization), &
                  new_unittest("Lanczos tridiag. basis orthogonality", test_lanczos_tridiag_basis_orthogonality) &
                  ]
      return
   end subroutine collect_lanczos_tridiag_testsuite

   subroutine test_lanczos_tridiag_full_factorization(error)

      !> Error type to be returned.
      type(error_type), allocatable, intent(out) :: error
      !> Test matrix.
      class(spd_matrix), allocatable :: A
      !> Krylov subspace.
      class(rvector), dimension(:), allocatable :: X
      !> Krylov subspace dimension.
      integer, parameter :: kdim = test_size
      !> Tridiagonal matrix.
      real(kind=wp), dimension(kdim + 1, kdim) :: T
      !> Information flag.
      integer :: info
      !> Misc.
      real(kind=wp), dimension(test_size, kdim + 1) :: Xdata
      real(kind=wp) :: alpha
      class(rvector), allocatable :: X0(1)

      ! --> Initialize matrix.
      A = spd_matrix(); call init_rand(A)
      ! --> Initialize Krylov subspace.
      allocate (X(1:kdim + 1)); allocate (X0(1))
      call init_rand(X0)
      call initialize_krylov_subspace(X, X0)
      T = 0.0_wp

      ! --> Lanczos factorization.
      call lanczos_tridiagonalization(A, X, T, info)

      ! --> Check correctness of full factorization.
      call get_data(Xdata, X)

      ! --> Infinity-norm check.
      alpha = maxval(abs(matmul(A%data, Xdata(:, 1:kdim)) - matmul(Xdata, T)))
      write (*, *) "Infinity-norm      :", alpha
      write (*, *) "Relative tolerance :", rtol
      call check(error, alpha < rtol)

      return
   end subroutine test_lanczos_tridiag_full_factorization

   subroutine test_lanczos_tridiag_basis_orthogonality(error)
      !> Error type to be returned.
      type(error_type), allocatable, intent(out) :: error
      !> Test matrix.
      class(spd_matrix), allocatable :: A
      !> Krylov subspace.
      class(rvector), dimension(:), allocatable :: X
      !> Krylov subspace dimension.
      integer, parameter :: kdim = test_size
      !> Tridiagonal matrix.
      double precision, dimension(kdim + 1, kdim) :: T
      !> Information flag.
      integer :: info
      !> Misc.
      double precision, dimension(kdim + 1, kdim + 1) :: G, Id
      class(rvector), allocatable :: X0(1)

      ! --> Initialize random spd matrix.
      A = spd_matrix(); call init_rand(A)
      ! --> Initialize Krylov subspace.
      allocate (X(1:kdim + 1)); allocate (X0(1))
      call init_rand(X0)
      call initialize_krylov_subspace(X, X0)
      T = 0.0_wp

      ! --> Lanczos factorization.
      call lanczos_tridiagonalization(A, X, T, info)

      ! --> Compute Gram matrix associated to the Krylov basis.
      G = 0.0_wp
      call mat_mult(G,X,X)

      ! --> Check result.
      Id = 0.0_wp; Id(1:kdim,1:kdim) = eye(kdim)

      call check(error, norm2(G - Id) < rtol)

      return
   end subroutine test_lanczos_tridiag_basis_orthogonality

   !----------------------------------------------------------------
   !-----                                                      -----
   !-----     TEST SUITE FOR THE LANCZOS BIDIAGONALIZATION     -----
   !-----                                                      -----
   !----------------------------------------------------------------

   subroutine collect_lanczos_bidiag_testsuite(testsuite)
      !> Collection of tests.
      type(unittest_type), allocatable, intent(out) :: testsuite(:)

      testsuite = [ &
                  new_unittest("Lanczos bidiag. full factorization", test_lanczos_bidiag_full_factorization) &
                  ]

      return
   end subroutine collect_lanczos_bidiag_testsuite

   subroutine test_lanczos_bidiag_full_factorization(error)
      !> Error type to be returned.
      type(error_type), allocatable, intent(out) :: error
      !> Test matrix.
      class(rmatrix), allocatable :: A
      !> Left and right Krylov subspaces.
      class(rvector), allocatable :: U(:), V(:)
      !> Krylov subspace dimension.
      integer, parameter :: kdim = test_size
      !> Bidiagonal matrix.
      real(kind=wp) :: B(kdim + 1, kdim)
      !> Information flag.
      integer :: info
      !> Miscellaneous.
      real(kind=wp) :: alpha
      real(kind=wp) :: Udata(test_size, kdim + 1), Vdata(test_size, kdim + 1)
      class(rvector), allocatable :: X0(1)

      ! --> Initialize matrix.
      A = rmatrix(); call init_rand(A)
      ! --> Initialize Krylov subspaces.
      allocate (U(1:kdim + 1)); allocate (V(1:kdim + 1)); allocate (X0(1))
      call init_rand(X0)
      call initialize_krylov_subspace(U, X0)
      call init_rand(X0)
      call initialize_krylov_subspace(V, X0)
      B = 0.0_wp

      ! --> Lanczos bidiagonalization.
      call lanczos_bidiagonalization(A, U, V, B, info)

      ! --> Check correctness of full factorization.
      call get_data(Udata, U)
      call get_data(Vdata, V)

      ! --> Infinity-norm check.
      alpha = maxval(abs(matmul(A%data, Vdata(:, 1:kdim)) - matmul(Udata, B)))
      write (*, *) "Infinity norm      :", alpha
      write (*, *) "Relative tolerance :", rtol
      call check(error, alpha < rtol)
      return
   end subroutine test_lanczos_bidiag_full_factorization

   !--------------------------------------------------------------------------
   !-----                                                                -----
   !-----     TEST SUITE FOR THE NON-SYMMETRIC LANCZOS FACTORIZATION     -----
   !-----                                                                -----
   !--------------------------------------------------------------------------

   subroutine collect_nonsymmetric_lanczos_testsuite(testsuite)
      !> Collection of tests.
      type(unittest_type), allocatable, intent(out) :: testsuite(:)

      testsuite = [ &
                  new_unittest("Non-symmetric Lanczos tridiag. full factorization", test_nonsym_lanczos_full_factorization) &
                  ]

      return
   end subroutine collect_nonsymmetric_lanczos_testsuite

   subroutine test_nonsym_lanczos_full_factorization(error)
      !> Error type to be returned.
      type(error_type), allocatable, intent(out) :: error
      !> Test matrix.
      class(rmatrix), allocatable :: A
      !> Left and right Krylov subspaces.
      class(rvector), allocatable :: V(:), W(:)
      !> Krylov subspace dimenion.
      integer, parameter :: kdim = test_size
      !> Tridiagonal matrix.
      real(kind=wp) :: T(kdim + 1, kdim + 1)
      !> Information flag.
      integer :: info
      !> Miscellaneous.
      real(kind=wp) :: alpha
      real(kind=wp) :: Vdata(test_size, kdim + 1), Wdata(test_size, kdim + 1)
      class(rvector), allocatable :: X0(1)

      ! --> Initialize matrix.
      A = rmatrix(); call init_rand(A)
      ! --> Initialize Krylov subspaces.
      allocate (V(1:kdim + 1)); allocate (W(1:kdim + 1)); allocate (X0(1))
      call init_rand(X0)
      call initialize_krylov_subspace(V, X0)
      call init_rand(X0)
      call initialize_krylov_subspace(W, X0)
      T = 0.0_wp

      ! --> Nonsymmetric Lanczos factorization.
      call nonsymmetric_lanczos_tridiagonalization(A, V, W, T, info, verbosity=.true.)

      ! --> Check correctness of the factorization.
      call get_data(Vdata, V)
      call get_data(Wdata, W)
      
      ! --> Infinity-norm check.
      alpha = maxval(abs(matmul(A%data, Vdata(:, 1:kdim)) - matmul(Vdata, T(1:kdim + 1, 1:kdim))))
      write (*, *) "Infinity norm      :", alpha
      write (*, *) "Relative tolerance :", rtol
      call check(error, alpha < rtol)

      return
   end subroutine test_nonsym_lanczos_full_factorization

   !----------------------------------------------------------------------
   !-----                                                            -----
   !-----     TEST SUITE FOR THE TWO-SIDED ARNOLDI FACTORIZATION     -----
   !-----                                                            -----
   !----------------------------------------------------------------------

   subroutine collect_two_sided_arnoldi_testsuite(testsuite)
      !> Collection of tests.
      type(unittest_type), allocatable, intent(out) :: testsuite(:)

      testsuite = [ &
                  new_unittest("Two-sided Arnoldi full factorization", test_two_sided_arnoldi_full_factorization), &
                  new_unittest("Two-sided Arnoldi full factorization adjoint", test_two_sided_arnoldi_full_factorization_bis), &
                  new_unittest("Two-sided Arnoldi basis orthogonality", test_two_sided_arnoldi_basis_orthogonality), &
                  new_unittest("Two-sided Arnoldi basis orthogonality adjoint", test_two_sided_arnoldi_basis_orthogonality_bis) &
                  ]

      return
   end subroutine collect_two_sided_arnoldi_testsuite

   subroutine test_two_sided_arnoldi_full_factorization(error)
      !> Error type to be returned.
      type(error_type), allocatable, intent(out) :: error
      !> Test matrix.
      class(rmatrix), allocatable :: A
      !> Krylov subspaces.
      class(rvector), allocatable :: V(:), W(:)
      !> Krylov subspace dimension.
      integer, parameter :: kdim = test_size
      !> Hessenberg matrices.
      real(kind=wp) :: H(kdim + 1, kdim), G(kdim + 1, kdim)
      !> Information flag.
      integer :: info
      !> Miscellaneous.
      real(kind=wp)  :: Vdata(test_size, kdim + 1), Wdata(test_size, kdim + 1)
      class(rvector), allocatable :: X0(1)

      !> Initialize matrix.
      A = rmatrix(); call init_rand(A)
      !> Initialize Krylov subspaces.
      allocate (V(1:kdim + 1)); allocate (W(1:kdim + 1));  allocate (X0(1))
      call init_rand(X0)
      call initialize_krylov_subspace(V, X0)
      call init_rand(X0)
      call initialize_krylov_subspace(W, X0)
      H = 0.0_wp; G = 0.0_wp

      !> Two-sided Arnoldi factoriztion.
      call two_sided_arnoldi_factorization(A, V, W, H, G, info)

      !> Check correctness of the full factorization.
      call get_data(Vdata, V)

      call check(error, all_close(matmul(A%data, Vdata(:, 1:kdim)), matmul(Vdata, H), rtol, atol))

      return
   end subroutine test_two_sided_arnoldi_full_factorization

   subroutine test_two_sided_arnoldi_full_factorization_bis(error)
      !> Error type to be returned.
      type(error_type), allocatable, intent(out) :: error
      !> Test matrix.
      class(rmatrix), allocatable :: A
      !> Krylov subspaces.
      class(rvector), allocatable :: V(:), W(:)
      !> Krylov subspace dimension.
      integer, parameter :: kdim = test_size
      !> Hessenberg matrices.
      real(kind=wp) :: H(kdim + 1, kdim), G(kdim + 1, kdim)
      !> Information flag.
      integer :: info
      !> Miscellaneous.
      real(kind=wp) :: Vdata(test_size, kdim + 1), Wdata(test_size, kdim + 1)
      class(rvector), allocatable :: X0(1)

      !> Initialize matrix.
      A = rmatrix(); call init_rand(A)
      !> Initialize Krylov subspaces.
      allocate (V(1:kdim + 1)); allocate (W(1:kdim + 1)); allocate (X0(1))
      call init_rand(X0)
      call initialize_krylov_subspace(V, X0)
      call init_rand(X0) ! new random number for W
      call initialize_krylov_subspace(W, X0)
      H = 0.0_wp; G = 0.0_wp

      !> Two-sided Arnoldi factoriztion.
      call two_sided_arnoldi_factorization(A, V, W, H, G, info)

      !> Check correctness of the full factorization.
      call get_data(Wdata, W)

      call check(error, all_close(matmul(transpose(A%data), Wdata(:, 1:kdim)), matmul(Wdata, G), rtol, atol))

      return
   end subroutine test_two_sided_arnoldi_full_factorization_bis

   subroutine test_two_sided_arnoldi_basis_orthogonality(error)
      !> Error type to be returned.
      type(error_type), allocatable, intent(out) :: error
      !> Test matrix.
      class(rmatrix), allocatable :: A
      !> Krylov subspaces.
      class(rvector), allocatable :: V(:), W(:)
      !> Krylov subspace dimension.
      integer, parameter :: kdim = test_size
      !> Hessenberg matrices.
      real(kind=wp) :: H(kdim + 1, kdim), G(kdim + 1, kdim)
      !> Information flag.
      integer :: info
      !> Miscellaneous.
      real(kind=wp) :: M(kdim, kdim), Id(kdim, kdim)
      class(rvector), allocatable :: X0(1)

      !> Initialize matrix.
      A = rmatrix(); call init_rand(A)
      !> Initialize Krylov subspaces.
      allocate (V(1:kdim + 1)); allocate (W(1:kdim + 1)); allocate (X0(1)); 
      call init_rand(X0)
      call initialize_krylov_subspace(V, X0)
      call init_rand(X0) ! new random number for W
      call initialize_krylov_subspace(W, X0)
      H = 0.0_wp; G = 0.0_wp

      !> Two-sided Arnoldi factoriztion.
      call two_sided_arnoldi_factorization(A, V, W, H, G, info)

      !> Inner-product matrix.
      M = 0.0_wp
      call mat_mult(M,V(1:kdim),V(1:kdim))

      !> Check results.
      Id = eye(kdim)
      call check(error, norm2(M - Id) < rtol)

      return

   end subroutine test_two_sided_arnoldi_basis_orthogonality

   subroutine test_two_sided_arnoldi_basis_orthogonality_bis(error)
      !> Error type to be returned.
      type(error_type), allocatable, intent(out) :: error
      !> Test matrix.
      class(rmatrix), allocatable :: A
      !> Krylov subspaces.
      class(rvector), allocatable :: V(:), W(:)
      !> Krylov subspace dimension.
      integer, parameter :: kdim = test_size
      !> Hessenberg matrices.
      real(kind=wp) :: H(kdim + 1, kdim), G(kdim + 1, kdim)
      !> Information flag.
      integer :: info
      !> Miscellaneous.
      real(kind=wp) :: M(kdim, kdim), Id(kdim, kdim)
      class(rvector), allocatable :: X0(1)

      !> Initialize matrix.
      A = rmatrix(); call init_rand(A)
      !> Initialize Krylov subspaces.
      allocate (V(1:kdim + 1)); allocate (W(1:kdim + 1)); allocate (X0(1)); 
      call init_rand(X0)
      call initialize_krylov_subspace(V, X0)
      call init_rand(X0)
      call initialize_krylov_subspace(W, X0)
      H = 0.0_wp; G = 0.0_wp

      !> Two-sided Arnoldi factoriztion.
      call two_sided_arnoldi_factorization(A, V, W, H, G, info)

      !> Inner-product matrix.
      M = 0.0_wp
      call mat_mult(M,V(1:kdim),V(1:kdim))
      
      !> Check results.
      Id = eye(kdim)
      call check(error, norm2(M - Id) < rtol)

      return
   end subroutine test_two_sided_arnoldi_basis_orthogonality_bis

   !-------------------------------------------------------
   !-----                                             -----
   !-----     TEST SUITE FOR THE QR FACTORIZATION     -----
   !-----                                             -----
   !-------------------------------------------------------

   subroutine collect_qr_testsuite(testsuite)
      !> Collection of tests.
      type(unittest_type), allocatable, intent(out) :: testsuite(:)

      testsuite = [ &
                  new_unittest("QR factorization", test_qr_factorization), &
                  new_unittest("Q orthonormality", test_qr_basis_orthonormality), &
                  new_unittest("QR worst case breakdown", test_qr_breakdown), &
                  new_unittest("Pivoted QR for exactly rank deficient matrices", test_piv_qr_absolute_rank_deficiency), &
                  new_unittest("Pivoted QR for numerically rank deficient matrices", test_piv_qr_num_rank_deficiency) &
                  ]

      return
   end subroutine collect_qr_testsuite

   subroutine test_qr_factorization(error)
      ! This function checks the correctness of the QR implementation by
      ! verifying that the factorization is correct, i.e. A = Q @ R.
      ! A random matrix is used for testing.

      !> Error type to be returned.
      type(error_type), allocatable, intent(out) :: error
      !> Test matrix.
      class(rvector), dimension(:), allocatable :: A
      !> Krylov subspace dimension.
      integer, parameter :: kdim = test_size
      !> GS factors.
      real(kind=wp) :: R(kdim, kdim)
      !> Permutation vector.
      integer :: perm(kdim)
      !> Information flag.
      integer :: info
      !> Misc.
      real(kind=wp) :: Adata(test_size, kdim), Qdata(test_size, kdim)

      ! --> Initialize matrix.
      allocate (A(1:kdim)); call init_rand(A)

      ! --> Copy input matrix data for comparison
      call get_data(Adata, A)
      
      ! --> In-place QR factorization.
<<<<<<< HEAD
      call qr_factorization(A, R, perm, info, ifpivot = .false.)
=======
      call qr_factorization(A, R, P, info)

>>>>>>> 4b26abb9
      ! --> Extract data
      call get_data(Qdata, A)

      ! --> Check correctness of QR factorization.
      call check(error, all_close(Adata, matmul(Qdata, R), rtol, atol))

      return
   end subroutine test_qr_factorization

   subroutine test_qr_basis_orthonormality(error)
      ! This function checks the correctness of the QR implementation by
      ! verifying that the obtained basis is orthonormal, i.e. Q.T @ Q = I.
      ! A random matrix is used for testing.

      !> Error type to be returned.
      type(error_type), allocatable, intent(out) :: error
      !> Test matrix.
      class(rvector), dimension(:), allocatable  :: A
      !> Krylov subspace dimension.
      integer, parameter :: kdim = test_size
      !> GS factors.
      real(kind=wp) :: R(kdim, kdim)
      !> Permutation vector.
      integer :: perm(kdim)
      real(kind=wp) :: Id(kdim, kdim)
      !> Information flag.
      integer :: info
      !> Misc.
      real(kind=wp) :: Qdata(test_size, kdim)

      ! --> Initialize matrix.
      allocate (A(1:kdim)); call init_rand(A)
      
      ! --> In-place QR factorization.
<<<<<<< HEAD
      call qr_factorization(A, R, perm, info, ifpivot = .false.)
=======
      call qr_factorization(A, R, P, info)

>>>>>>> 4b26abb9
      ! --> Extract data
      call get_data(Qdata, A)

      ! --> Check correctness of QR factorization.
      Id = eye(kdim)
      call check(error, norm2(Id - matmul(transpose(Qdata), Qdata)) < rtol)

   end subroutine test_qr_basis_orthonormality

   subroutine test_qr_breakdown(error)
      ! This function checks the correctness of the QR implementation in a worst
      ! case scenario where the basis vectors are nearly linearly dependent.
      ! The snaller the value of eps, the closer the columns are to linear dependence.

      !> Error type to be returned.
      type(error_type), allocatable, intent(out) :: error
      !> Test matrix.
      class(rvector), dimension(:), allocatable  :: A
      !> Krylov subspace dimension.
      integer,       parameter :: kdim = 6
      real(kind=wp), parameter :: eps = 1e-10
      !> GS factors.
      real(kind=wp) :: R(kdim, kdim)
      !> Permutation vector.
      integer :: perm(kdim)
      real(kind=wp) :: Id(kdim, kdim)
      !> Information flag.
      integer :: info
      !> Misc.
      integer :: k
      real(kind=wp) :: Qdata(test_size, kdim)
      class(rvector), allocatable :: wrk

      ! --> Initialize matrix with worst case scenario
      allocate (A(1:kdim)); call init_rand(A)
      allocate (wrk)
      do k = 2, size(A)
         ! each column is different from the previous one by eps
         call init_rand(wrk)
         call A(k)%axpby(0.0_wp, A(k-1), 1.0_wp)
         call A(k)%axpby(1.0_wp, wrk, eps)
      end do
      
      ! --> In-place QR factorization.
<<<<<<< HEAD
      call qr_factorization(A, R, perm, info, ifpivot = .false.)
=======
      call qr_factorization(A, R, P, info)

>>>>>>> 4b26abb9
      ! --> Extract data
      call get_data(Qdata, A)

      ! --> Identity
      Id = eye(kdim)
      ! --> Check correctness of QR factorization.
      call check(error, all_close(Id, matmul(transpose(Qdata), Qdata), rtol, atol))

   end subroutine test_qr_breakdown

   subroutine test_piv_qr_absolute_rank_deficiency(error)
      ! This function checks the correctness of the pivoted  QR implementation 
      ! by testing it on a rank deficient matrix

      !> Error type to be returned.
      type(error_type), allocatable, intent(out) :: error
      !> Test matrix.
      class(rvector), dimension(:), allocatable  :: A
      !> Krylov subspace dimension.
      integer, parameter :: kdim = 20
      !> Number of zero columns
      integer, parameter :: nzero = 5
      !> GS factors.
      real(kind=wp) :: R(kdim, kdim)
      !> Permutation vector.
      integer :: perm(kdim)
      real(kind=wp) :: Id(kdim, kdim)
      !> Information flag.
      integer :: info
      !> Misc.
      integer :: k, idx, rk
      real(kind=wp) :: Adata(test_size, kdim), Qdata(test_size, kdim)
      real(kind=wp) :: alpha
      logical       :: mask(kdim)

      ! Effective rank 
      rk = kdim - nzero

      ! --> Initialize matrix.
      allocate (A(1:kdim)); call init_rand(A)

      ! add zero vectors at random places
      mask = .true.; k = nzero
      do while ( k .gt. 0 )
         call random_number(alpha)
         idx = 1 + floor(kdim*alpha)
         if (mask(idx)) then
            A(idx)%data = 0.0_wp
            mask(idx) = .false.
            k = k - 1
         end if
      end do

      ! copy data
      call get_data(Adata, A)

      ! --> In-place QR factorization.
<<<<<<< HEAD
      call qr_factorization(A, R, perm, info,  ifpivot = .true.)
=======
      call qr_factorization(A, R, P, info,  ifpivot = .true.)

>>>>>>> 4b26abb9
      ! --> Extract data
      call get_data(Qdata, A)

      call apply_permutation(Amat, perm, .false.)
      ! --> Check correctness of QR factorization.
<<<<<<< HEAD
      call check(error, all_close(Amat, matmul(Qmat, R), rtol, atol))
=======
      call check(error, all_close(matmul(Adata,P), matmul(Qdata, R), rtol, atol))
>>>>>>> 4b26abb9

   end subroutine test_piv_qr_absolute_rank_deficiency

   subroutine test_piv_qr_num_rank_deficiency(error)
      ! This function checks the correctness of the pivoted  QR implementation 
      ! by testing it on a rank deficient matrix

      !> Error type to be returned.
      type(error_type), allocatable, intent(out) :: error
      !> Test matrix.
      class(rvector), dimension(:), allocatable  :: A
      !> Krylov subspace dimension.
      integer, parameter :: kdim = 20
      !> Number of zero columns
      integer, parameter :: nzero = 5
      !> GS factors.
      real(kind=wp) :: R(kdim, kdim)
      !> Permutation vector.
      integer :: perm(kdim)
      real(kind=wp) :: Id(kdim, kdim)
      !> Information flag.
      integer :: info
      !> Misc.
      integer :: k, idx, rk
      real(kind=wp) :: Adata(test_size, kdim), Qdata(test_size, kdim)
      real(kind=wp) :: rnd(test_size,2)
      real(kind=wp) :: alpha
      logical       :: mask(kdim)

      ! Effective rank 
      rk = kdim - nzero

      ! --> Initialize matrix.
      allocate (A(1:kdim)); call init_rand(A)

      ! add zero vectors at random places
      mask = .true.; k = 1
      do while ( k .le. nzero )
         call random_number(alpha)
         idx = 1 + floor(kdim*alpha)
         if (mask(idx)) then
            call random_number(rnd)
            A(idx)%data = rnd(:,1)*A(k)%data + atol*rnd(:,2)
            mask(idx) = .false.
            k = k + 1
         end if
      end do

      ! copy data
      call get_data(Adata, A)

      ! --> In-place QR factorization.
      call qr_factorization(A, R, perm, info, ifpivot = .true.)
     
      ! --> Extract data
      call get_data(Qdata, A)

      call apply_permutation(Amat, perm, .false.)
      ! --> Check correctness of QR factorization.
<<<<<<< HEAD
      call check(error, all_close(Amat, matmul(Qmat, R), rtol, atol))
=======
      call check(error, all_close(matmul(Adata,P), matmul(Qdata, R), rtol, atol))
>>>>>>> 4b26abb9

   end subroutine test_piv_qr_num_rank_deficiency

end module TestKrylov<|MERGE_RESOLUTION|>--- conflicted
+++ resolved
@@ -817,12 +817,7 @@
       call get_data(Adata, A)
       
       ! --> In-place QR factorization.
-<<<<<<< HEAD
       call qr_factorization(A, R, perm, info, ifpivot = .false.)
-=======
-      call qr_factorization(A, R, P, info)
-
->>>>>>> 4b26abb9
       ! --> Extract data
       call get_data(Qdata, A)
 
@@ -857,12 +852,8 @@
       allocate (A(1:kdim)); call init_rand(A)
       
       ! --> In-place QR factorization.
-<<<<<<< HEAD
       call qr_factorization(A, R, perm, info, ifpivot = .false.)
-=======
-      call qr_factorization(A, R, P, info)
-
->>>>>>> 4b26abb9
+
       ! --> Extract data
       call get_data(Qdata, A)
 
@@ -907,12 +898,7 @@
       end do
       
       ! --> In-place QR factorization.
-<<<<<<< HEAD
       call qr_factorization(A, R, perm, info, ifpivot = .false.)
-=======
-      call qr_factorization(A, R, P, info)
-
->>>>>>> 4b26abb9
       ! --> Extract data
       call get_data(Qdata, A)
 
@@ -970,22 +956,13 @@
       call get_data(Adata, A)
 
       ! --> In-place QR factorization.
-<<<<<<< HEAD
       call qr_factorization(A, R, perm, info,  ifpivot = .true.)
-=======
-      call qr_factorization(A, R, P, info,  ifpivot = .true.)
-
->>>>>>> 4b26abb9
       ! --> Extract data
       call get_data(Qdata, A)
 
       call apply_permutation(Amat, perm, .false.)
       ! --> Check correctness of QR factorization.
-<<<<<<< HEAD
       call check(error, all_close(Amat, matmul(Qmat, R), rtol, atol))
-=======
-      call check(error, all_close(matmul(Adata,P), matmul(Qdata, R), rtol, atol))
->>>>>>> 4b26abb9
 
    end subroutine test_piv_qr_absolute_rank_deficiency
 
@@ -1045,11 +1022,7 @@
 
       call apply_permutation(Amat, perm, .false.)
       ! --> Check correctness of QR factorization.
-<<<<<<< HEAD
       call check(error, all_close(Amat, matmul(Qmat, R), rtol, atol))
-=======
-      call check(error, all_close(matmul(Adata,P), matmul(Qdata, R), rtol, atol))
->>>>>>> 4b26abb9
 
    end subroutine test_piv_qr_num_rank_deficiency
 
