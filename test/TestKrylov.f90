--- conflicted
+++ resolved
@@ -610,13 +610,7 @@
 
         ! Check orthonormality of the computed basis.
         Id = eye(kdim)
-<<<<<<< HEAD
-        call check(error, norm2(abs(G - Id)) < rtol_sp)
-        call check_test(error, 'test_arnoldi_factorization_rsp', &
-                        & 'Basis X not orthonormal: X[:,1:k].H @ X[:,1:k] /= I')
-=======
         call check(error, maxval(abs(G - Id)) < rtol_sp)
->>>>>>> aadd5758
 
         return
     end subroutine test_arnoldi_factorization_rsp
@@ -664,13 +658,7 @@
 
         ! Check orthonormality of the computed basis.
         Id = eye(p*kdim)
-<<<<<<< HEAD
-        call check(error, norm2(abs(G - Id)) < rtol_sp)
-        call check_test(error, 'test_block_arnoldi_factorization_rsp', &
-                        & 'Basis X not orthonormal: X[:,1:k].H @ X[:,1:k] /= I')
-=======
         call check(error, maxval(abs(G - Id)) < rtol_sp)
->>>>>>> aadd5758
 
         return
     end subroutine test_block_arnoldi_factorization_rsp
@@ -779,13 +767,7 @@
 
         ! Check orthonormality of the computed basis.
         Id = eye(kdim)
-<<<<<<< HEAD
-        call check(error, norm2(abs(G - Id)) < rtol_dp)
-        call check_test(error, 'test_arnoldi_factorization_rdp', &
-                        & 'Basis X not orthonormal: X[:,1:k].H @ X[:,1:k] /= I')
-=======
         call check(error, maxval(abs(G - Id)) < rtol_dp)
->>>>>>> aadd5758
 
         return
     end subroutine test_arnoldi_factorization_rdp
@@ -833,13 +815,7 @@
 
         ! Check orthonormality of the computed basis.
         Id = eye(p*kdim)
-<<<<<<< HEAD
-        call check(error, norm2(abs(G - Id)) < rtol_dp)
-        call check_test(error, 'test_block_arnoldi_factorization_rdp', &
-                        & 'Basis X not orthonormal: X[:,1:k].H @ X[:,1:k] /= I')
-=======
         call check(error, maxval(abs(G - Id)) < rtol_dp)
->>>>>>> aadd5758
 
         return
     end subroutine test_block_arnoldi_factorization_rdp
@@ -948,13 +924,7 @@
 
         ! Check orthonormality of the computed basis.
         Id = eye(kdim)
-<<<<<<< HEAD
-        call check(error, norm2(abs(G - Id)) < rtol_sp)
-        call check_test(error, 'test_arnoldi_factorization_csp', &
-                        & 'Basis X not orthonormal: X[:,1:k].H @ X[:,1:k] /= I')
-=======
         call check(error, maxval(abs(G - Id)) < rtol_sp)
->>>>>>> aadd5758
 
         return
     end subroutine test_arnoldi_factorization_csp
@@ -1002,13 +972,7 @@
 
         ! Check orthonormality of the computed basis.
         Id = eye(p*kdim)
-<<<<<<< HEAD
-        call check(error, norm2(abs(G - Id)) < rtol_sp)
-        call check_test(error, 'test_block_arnoldi_factorization_csp', &
-                        & 'Basis X not orthonormal: X[:,1:k].H @ X[:,1:k] /= I')
-=======
         call check(error, maxval(abs(G - Id)) < rtol_sp)
->>>>>>> aadd5758
 
         return
     end subroutine test_block_arnoldi_factorization_csp
@@ -1117,13 +1081,7 @@
 
         ! Check orthonormality of the computed basis.
         Id = eye(kdim)
-<<<<<<< HEAD
-        call check(error, norm2(abs(G - Id)) < rtol_dp)
-        call check_test(error, 'test_arnoldi_factorization_cdp', &
-                        & 'Basis X not orthonormal: X[:,1:k].H @ X[:,1:k] /= I')
-=======
         call check(error, maxval(abs(G - Id)) < rtol_dp)
->>>>>>> aadd5758
 
         return
     end subroutine test_arnoldi_factorization_cdp
@@ -1171,13 +1129,7 @@
 
         ! Check orthonormality of the computed basis.
         Id = eye(p*kdim)
-<<<<<<< HEAD
-        call check(error, norm2(abs(G - Id)) < rtol_dp)
-        call check_test(error, 'test_block_arnoldi_factorization_cdp', &
-                        & 'Basis X not orthonormal: X[:,1:k].H @ X[:,1:k] /= I')
-=======
         call check(error, maxval(abs(G - Id)) < rtol_dp)
->>>>>>> aadd5758
 
         return
     end subroutine test_block_arnoldi_factorization_cdp
@@ -1297,27 +1249,15 @@
 
         ! Check orthonormality of the left basis.
         Id = eye(kdim)
-<<<<<<< HEAD
-        call check(error, norm2(abs(G - Id)) < rtol_sp)
-        call check_test(error, 'test_lanczos_bidiag_factorization_rsp', &
-                              & 'Left basis U not orthonormal: U[:,1:k].H @ U[:,1:k] /= I')
-=======
         call check(error, maxval(abs(G - Id)) < rtol_sp)
         if (allocated(error)) return
->>>>>>> aadd5758
 
         ! Compute Gram matrix associated to the right Krylov basis.
         G = zero_rsp
         call innerprod(G, V(1:kdim), V(1:kdim))
 
         ! Check orthonormality of the right basis.
-<<<<<<< HEAD
-        call check(error, norm2(abs(G - Id)) < rtol_sp)
-        call check_test(error, 'test_lanczos_bidiag_factorization_rsp', &
-                              & 'Right basis V not orthonormal: V[:,1:k].H @ V[:,1:k] /= I')
-=======
         call check(error, maxval(abs(G - Id)) < rtol_sp)
->>>>>>> aadd5758
 
         return
     end subroutine test_lanczos_bidiag_factorization_rsp
@@ -1379,27 +1319,15 @@
 
         ! Check orthonormality of the left basis.
         Id = eye(kdim)
-<<<<<<< HEAD
-        call check(error, norm2(abs(G - Id)) < rtol_dp)
-        call check_test(error, 'test_lanczos_bidiag_factorization_rdp', &
-                              & 'Left basis U not orthonormal: U[:,1:k].H @ U[:,1:k] /= I')
-=======
         call check(error, maxval(abs(G - Id)) < rtol_dp)
         if (allocated(error)) return
->>>>>>> aadd5758
 
         ! Compute Gram matrix associated to the right Krylov basis.
         G = zero_rdp
         call innerprod(G, V(1:kdim), V(1:kdim))
 
         ! Check orthonormality of the right basis.
-<<<<<<< HEAD
-        call check(error, norm2(abs(G - Id)) < rtol_dp)
-        call check_test(error, 'test_lanczos_bidiag_factorization_rdp', &
-                              & 'Right basis V not orthonormal: V[:,1:k].H @ V[:,1:k] /= I')
-=======
         call check(error, maxval(abs(G - Id)) < rtol_dp)
->>>>>>> aadd5758
 
         return
     end subroutine test_lanczos_bidiag_factorization_rdp
@@ -1461,27 +1389,15 @@
 
         ! Check orthonormality of the left basis.
         Id = eye(kdim)
-<<<<<<< HEAD
-        call check(error, norm2(abs(G - Id)) < rtol_sp)
-        call check_test(error, 'test_lanczos_bidiag_factorization_csp', &
-                              & 'Left basis U not orthonormal: U[:,1:k].H @ U[:,1:k] /= I')
-=======
         call check(error, maxval(abs(G - Id)) < rtol_sp)
         if (allocated(error)) return
->>>>>>> aadd5758
 
         ! Compute Gram matrix associated to the right Krylov basis.
         G = zero_csp
         call innerprod(G, V(1:kdim), V(1:kdim))
 
         ! Check orthonormality of the right basis.
-<<<<<<< HEAD
-        call check(error, norm2(abs(G - Id)) < rtol_sp)
-        call check_test(error, 'test_lanczos_bidiag_factorization_csp', &
-                              & 'Right basis V not orthonormal: V[:,1:k].H @ V[:,1:k] /= I')
-=======
         call check(error, maxval(abs(G - Id)) < rtol_sp)
->>>>>>> aadd5758
 
         return
     end subroutine test_lanczos_bidiag_factorization_csp
@@ -1543,27 +1459,15 @@
 
         ! Check orthonormality of the left basis.
         Id = eye(kdim)
-<<<<<<< HEAD
-        call check(error, norm2(abs(G - Id)) < rtol_dp)
-        call check_test(error, 'test_lanczos_bidiag_factorization_cdp', &
-                              & 'Left basis U not orthonormal: U[:,1:k].H @ U[:,1:k] /= I')
-=======
         call check(error, maxval(abs(G - Id)) < rtol_dp)
         if (allocated(error)) return
->>>>>>> aadd5758
 
         ! Compute Gram matrix associated to the right Krylov basis.
         G = zero_cdp
         call innerprod(G, V(1:kdim), V(1:kdim))
 
         ! Check orthonormality of the right basis.
-<<<<<<< HEAD
-        call check(error, norm2(abs(G - Id)) < rtol_dp)
-        call check_test(error, 'test_lanczos_bidiag_factorization_cdp', &
-                              & 'Right basis V not orthonormal: V[:,1:k].H @ V[:,1:k] /= I')
-=======
         call check(error, maxval(abs(G - Id)) < rtol_dp)
->>>>>>> aadd5758
 
         return
     end subroutine test_lanczos_bidiag_factorization_cdp
@@ -1635,13 +1539,7 @@
 
         ! Check orthonormality of the Krylov basis.
         Id = eye(kdim)
-<<<<<<< HEAD
-        call check(error, norm2(abs(G - Id)) < rtol_sp)
-        call check_test(error, 'test_lanczos_tridiag_factorization_rsp', &
-                                 &'Basis X not orthonormal: X[:,1:k].H @ X[:,1:k] /= I')
-=======
         call check(error, maxval(abs(G - Id)) < rtol_sp)
->>>>>>> aadd5758
 
         return
     end subroutine test_lanczos_tridiag_factorization_rsp
@@ -1708,13 +1606,7 @@
 
         ! Check orthonormality of the Krylov basis.
         Id = eye(kdim)
-<<<<<<< HEAD
-        call check(error, norm2(abs(G - Id)) < rtol_dp)
-        call check_test(error, 'test_lanczos_tridiag_factorization_rdp', &
-                                 &'Basis X not orthonormal: X[:,1:k].H @ X[:,1:k] /= I')
-=======
         call check(error, maxval(abs(G - Id)) < rtol_dp)
->>>>>>> aadd5758
 
         return
     end subroutine test_lanczos_tridiag_factorization_rdp
@@ -1781,13 +1673,7 @@
 
         ! Check orthonormality of the Krylov basis.
         Id = eye(kdim)
-<<<<<<< HEAD
-        call check(error, norm2(abs(G - Id)) < rtol_sp)
-        call check_test(error, 'test_lanczos_tridiag_factorization_csp', &
-                                 &'Basis X not orthonormal: X[:,1:k].H @ X[:,1:k] /= I')
-=======
         call check(error, maxval(abs(G - Id)) < rtol_sp)
->>>>>>> aadd5758
 
         return
     end subroutine test_lanczos_tridiag_factorization_csp
@@ -1854,13 +1740,7 @@
 
         ! Check orthonormality of the Krylov basis.
         Id = eye(kdim)
-<<<<<<< HEAD
-        call check(error, norm2(abs(G - Id)) < rtol_dp)
-        call check_test(error, 'test_lanczos_tridiag_factorization_cdp', &
-                                 &'Basis X not orthonormal: X[:,1:k].H @ X[:,1:k] /= I')
-=======
         call check(error, maxval(abs(G - Id)) < rtol_dp)
->>>>>>> aadd5758
 
         return
     end subroutine test_lanczos_tridiag_factorization_cdp
