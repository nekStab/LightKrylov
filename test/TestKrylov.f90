--- conflicted
+++ resolved
@@ -4,12 +4,8 @@
    use TestMatrices
    use lightkrylov_Utils
    use testdrive, only: new_unittest, unittest_type, error_type, check
-<<<<<<< HEAD
-   use stdlib_math, only: all_close
+   use stdlib_math, only: all_close, is_close
    use stdlib_linalg, only: eye
-=======
-   use stdlib_math, only: all_close, is_close
->>>>>>> 0ceb550e
    implicit none
 
    private
