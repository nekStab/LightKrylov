module TestIterativeSolvers
  use LightKrylov
  use TestVector
  use TestMatrices
  use testdrive  , only : new_unittest, unittest_type, error_type, check
  use stdlib_math, only : all_close
  implicit none

  private

  public :: collect_gmres_testsuite,    &
       collect_cg_testsuite,       &
       collect_evp_testsuite, &
       collect_svd_testsuite

  !-----------------------------------------------------------
  !-----                                                 -----
  !-----     JACOBI-BASED PRECONDITIONER FOR TESTING     -----
  !-----                                                 -----
  !-----------------------------------------------------------

  type, extends(abstract_preconditioner), public :: jacobi_preconditioner
     real(kind=wp), dimension(test_size) :: data
   contains
     private
     procedure, pass(self), public :: apply
     procedure, pass(self), public :: undo
  end type jacobi_preconditioner

contains

  !--------------------------------------------------------------------
  !-----                                                          -----
  !-----     TYPE-BOUND PROCEDURES FOR JACOBI-PRECONDITIONING     -----
  !-----                                                          -----
  !--------------------------------------------------------------------

  subroutine apply(self, vec_inout)
    !> Preconditioner.
    class(jacobi_preconditioner), intent(in)    :: self
    !> Input/output vector.
    class(abstract_vector)      , intent(inout) :: vec_inout

    !> Diagonal scaling.
    select type(vec_inout)
    type is(rvector)
       vec_inout%data = (1.0_wp / self%data) * vec_inout%data
    end select
    return
  end subroutine apply

  subroutine undo(self, vec_inout)
    !> Preconditioner.
    class(jacobi_preconditioner), intent(in)    :: self
    !> Input/Output vector.
    class(abstract_vector)      , intent(inout) :: vec_inout

    !> Undo diagonal scaling.
    select type(vec_inout)
    type is(rvector)
       vec_inout%data = self%data * vec_inout%data
    end select
    return
  end subroutine undo

  !-------------------------------------------------------------
  !-----                                                   -----
  !-----     TEST SUITE FOR GENERAL EIGENVALUE PROBLEM     -----
  !-----                                                   -----
  !-------------------------------------------------------------

  subroutine collect_evp_testsuite(testsuite)
    !> Collection of tests.
    type(unittest_type), allocatable, intent(out) :: testsuite(:)

    testsuite = [ &
         new_unittest("Sym. EVP computation", test_spd_evp_problem), &
         new_unittest("EVP computation", test_evp_problem)           &
         ]
    return
  end subroutine collect_evp_testsuite

  subroutine test_spd_evp_problem(error)
    !> Error type to be returned.
    type(error_type), allocatable, intent(out) :: error
    !> Test matrix.
    class(spd_matrix), allocatable :: A
    !> Krylov subspace.
    class(rvector), allocatable :: X(:)
    !> Eigenvalues and eigenvectors.
    real(kind=wp) :: evals(test_size), evecs(test_size, test_size)
    !> Residuals.
    real(kind=wp) :: residuals(test_size)
    !> Information flag.
    integer :: info
    !> Toeplitz matrix.
    real(kind=wp) :: T(test_size, test_size), a_, b_
    !> Miscellaneous.
    integer :: i, j, k
    real(kind=wp) :: alpha
    real(kind=wp) :: true_evals(test_size), pi

    !> Create the sym. pos. def. Toeplitz matrix.
    call random_number(a_) ; call random_number(b_) ; b_ = -abs(b_)
    do i = 1, test_size
       !> Diagonal entry.
       T(i, i) = a_
       !> Upper diagonal entry.
       if (i < test_size) T(i, i+1) = b_
       !> Lower diagonal entry.
       if (i < test_size) T(i+1, i) = b_
    enddo

    !> Test matrix.
    A = spd_matrix(T)

    !> Initialize Krylov subspace.
    allocate(X(1:test_size+1))
    call random_number(X(1)%data) ; alpha = X(1)%norm() ; call X(1)%scal(1.0_wp / alpha)
    do i = 2, size(X)
       call X(i)%zero()
    enddo

    !> Initialize internal variables.
    evals = 0.0_wp ; evecs = 0.0_wp ; residuals = 0.0_wp

    !> Compute spectral decomposition.
    call eighs(A, X, evecs, evals, residuals, info)

    !> Analytical eigenvalues.
    true_evals = 0.0_wp ; pi = 4.0_wp * atan(1.0_wp)
    do i = 1, test_size
       true_evals(i) = a_ + 2*abs(b_) * cos(i*pi / (test_size+1))
    enddo

    !> Check correctness.
    call check(error, all_close(evals, true_evals, rtol, atol))

    return
  end subroutine test_spd_evp_problem

  subroutine test_evp_problem(error)
    !> Error type to be returned.
    type(error_type), allocatable, intent(out) :: error
    !> Test matrix.
    class(rmatrix), allocatable :: A
    !> Krylov subspace.
    class(rvector), allocatable :: X(:)
    !> Eigenvalues and eigenvectors.
    complex(kind=wp) :: evals(test_size), evecs(test_size, test_size)
    !> Residuals.
    real(kind=wp) :: residuals(test_size)
    !> Information flag.
    integer :: info
    !> Toeplitz matrix.
    real(kind=wp) :: T(test_size, test_size), a_, b_
    !> Miscellaneous.
<<<<<<< HEAD
    double precision :: alpha
    double precision, dimension(3), parameter :: true_eigs = [1.5D+00, 1.0D+00, 0.5D+00]

    ! --> Initialize matrix.
    A = spd_matrix() ;
    A%data(1, 1) = 1.0D+00    ; A%data(1, 2) = -0.5D+00 ; A%data(1, 3) = 0.0D+00
    A%data(2, 1) = -0.5D+00   ; A%data(2, 2) = 1.0D+00  ; A%data(2, 3) = 0.0D+00
    A%data(3, 1) = 0.0D+00    ; A%data(3, 2) = 0.0D+00  ; A%data(3, 3) = 1.0D+00
    ! --> Initialize Krylov subspace.
    allocate(X(1:kdim+1)) ; call random_number(X(1)%data)
    X(1)%data = [1.0D+00, 2.0D+00, 1.0D+00]
    alpha = X(1)%norm() ; call X(1)%scal(1.0D+00 / alpha)
    ! --> Compute eigenpairs.
    call eighs(A, X, eigvecs, eigvals, residuals, info)
    ! --> Check results.
    call check(error, all_close(eigvals, true_eigs, rtol, atol), .true.)
=======
    integer :: i, j, k
    real(kind=wp) :: alpha
    complex(kind=wp) :: true_evals(test_size), pi

    !> Create the sym. pos. def. Toeplitz matrix.
    call random_number(a_) ; call random_number(b_) ; b_ = abs(b_)
    do i = 1, test_size
       !> Diagonal entry.
       T(i, i) = a_
       !> Upper diagonal entry.
       if (i < test_size) T(i, i+1) = b_
       !> Lower diagonal entry.
       if (i < test_size) T(i+1, i) = -b_
    enddo

    !> Test matrix.
    A = rmatrix(T)

    !> Initialize Krylov subspace.
    allocate(X(1:test_size+1))
    call random_number(X(1)%data) ; alpha = X(1)%norm() ; call X(1)%scal(1.0_wp / alpha)
    do i = 2, size(X)
       call X(i)%zero()
    enddo

    !> Initialize internal variables.
    evals = cmplx(0.0_wp, 0.0_wp, kind=wp) ; evecs = cmplx(0.0_wp, 0.0_wp, kind=wp) ; residuals = 0.0_wp

    !> Compute spectral decomposition.
    call eigs(A, X, evecs, evals, residuals, info)

    !> Analytical eigenvalues.
    true_evals = cmplx(0.0_wp, 0.0_wp, kind=wp) ; pi = 4.0_wp * atan(1.0_wp)
    k = 1
    do i = 1, test_size, 2
       true_evals(i)   = a_*cmplx(1.0_wp, 0.0_wp, kind=wp) + (2_wp*b_*cos(k*pi / (test_size+1)))*cmplx(0.0_wp, 1.0_wp, kind=wp)
       true_evals(i+1) = a_*cmplx(1.0_wp, 0.0_wp, kind=wp) - (2_wp*b_*cos(k*pi / (test_size+1)))*cmplx(0.0_wp, 1.0_wp, kind=wp)
       k = k +1
    enddo

    !> Check correctness.
    call check(error, norm2(abs(evals - true_evals)) < rtol)

>>>>>>> 2fdd142b
    return
  end subroutine test_evp_problem

  !------------------------------------
  !-----                          -----
  !-----     GMRES TEST SUITE     -----
  !-----                          -----
  !------------------------------------

  subroutine collect_gmres_testsuite(testsuite)
    !> Collection of tests.
    type(unittest_type), allocatable, intent(out) :: testsuite(:)

    testsuite = [&
         new_unittest("GMRES full computation", test_gmres_full_computation),                                     &
         new_unittest("GMRES full computation w. sym. pos. def. matrix", test_gmres_full_computation_spd_matrix), &
         new_unittest("GMRES + Jacobi precond.", test_precond_gmres_full_computation)                             &
         ]
    return
  end subroutine collect_gmres_testsuite

  subroutine test_gmres_full_computation(error)
    !> Error type to be returned.
    type(error_type), allocatable, intent(out) :: error
    !> Linear Problem.
    class(rmatrix), allocatable :: A ! Linear Operator.
    class(rvector), allocatable :: b ! Right-hand side vector.
    class(rvector), allocatable :: x ! Solution vector.
    !> GMRES options.
    type(gmres_opts) :: opts
    !> Information flag.
    integer :: info

    ! --> Initialize linear problem.
    A = rmatrix() ; call random_number(A%data)
    b = rvector() ; call random_number(b%data)
    x = rvector() ; call x%zero()
    ! --> GMRES solver.
    opts = gmres_opts(kdim=test_size, verbose=.false.)
    call gmres(A, b, x, info, options=opts)
    ! --> Check convergence.
    call check(error, norm2(matmul(A%data, x%data) - b%data)**2 < rtol)

    return
  end subroutine test_gmres_full_computation

  subroutine test_gmres_full_computation_spd_matrix(error)
    !> Error type to be returned.
    type(error_type), allocatable, intent(out) :: error
    !> Linear Problem.
    class(spd_matrix), allocatable :: A ! Linear Operator.
    class(rvector), allocatable :: b ! Right-hand side vector.
    class(rvector), allocatable :: x ! Solution vector.
    !> GMRES options.
    type(gmres_opts) :: opts
    !> Information flag.
    integer :: info

    ! --> Initialize linear problem.
    A = spd_matrix() ; call random_number(A%data) ; A%data = matmul(A%data, transpose(A%data))
    b = rvector()    ; call random_number(b%data)
    x = rvector()    ; call x%zero()
    ! --> GMRES solver.
    opts = gmres_opts(kdim=test_size, verbose=.false.)
    call gmres(A, b, x, info, options=opts)
    ! --> Check convergence.
    call check(error, norm2(matmul(A%data, x%data) - b%data)**2 < rtol)

    return
  end subroutine test_gmres_full_computation_spd_matrix

  subroutine test_precond_gmres_full_computation(error)
    !> Error type to be returned.
    type(error_type), allocatable, intent(out) :: error
    !> Linear Problem.
    class(rmatrix), allocatable :: A ! Linear Operator.
    class(rvector), allocatable :: b ! Right-hand side vector.
    class(rvector), allocatable :: x ! Solution vector.
    !> GMRES options.
    type(gmres_opts) :: opts
    !> Preconditioner.
    type(jacobi_preconditioner), allocatable :: D
    real(kind=wp) :: diag(test_size)
    !> Information flag.
    integer :: info
    !> Miscellaneous.
    integer :: i, j, k

    ! --> Initialize linear problem.
    A = rmatrix() ; call random_number(A%data)
    b = rvector() ; call random_number(b%data)
    x = rvector() ; call x%zero()
    ! --> Preconditioner.
    diag = 0.0_wp
    do i = 1, test_size
       diag(i) = A%data(i, i)
    enddo
    D = jacobi_preconditioner(diag)
    ! --> GMRES solver.
    opts = gmres_opts(kdim=test_size, verbose=.false.)
    write(*, *) "--> Running Unpreconditioned GMRES :"
    call gmres(A, b, x, info, options=opts)
    write(*, *)
    write(*, *) "--> Running GMRES with Jacobi preconditioning."
    call x%zero()
    call gmres(A, b, x, info, options=opts, preconditioner=D)
    ! --> Check convergence.
    call check(error, norm2(matmul(A%data, x%data) - b%data)**2 < rtol)

    return
  end subroutine test_precond_gmres_full_computation

  !----------------------------------
  !-----                        -----
  !-----     SVD TEST SUITE     -----
  !-----                        -----
  !----------------------------------

  subroutine collect_svd_testsuite(testsuite)
    !> Collection of tests.
    type(unittest_type), allocatable, intent(out) :: testsuite(:)

    testsuite = [ &
         new_unittest("SVD computation", test_svd_problem) &
         ]
    return
  end subroutine collect_svd_testsuite

  subroutine test_svd_problem(error)
    !> Error type to be returned.
    type(error_type), allocatable, intent(out) :: error
    !> Test matrix.
    class(rmatrix), allocatable :: A
    !> Krylov subspaces.
    class(rvector), allocatable :: U(:), V(:)
    integer                     :: kdim = test_size
    !> Low-dimensional singular vectors and singular values.
    real(kind=wp) :: uvecs(1:test_size, 1:test_size), vvecs(1:test_size, 1:test_size)
    real(kind=wp) :: svdvals(1:test_size)
    !> Residuals.
    real(kind=wp) :: residuals(1:test_size)
    !> Information flag.
    integer :: info
    !> Miscellaneous.
    integer :: i, j, k
    real(kind=wp) :: alpha
    real(kind=wp) :: true_svdvals(1:test_size), pi = 4.0_wp*atan(1.0_wp)

    !> Initialize matrix.
    A = rmatrix()
    do i = 1, test_size
       !> Diagonal entry.
       A%data(i, i) = 2.0_wp
       !> Upper diagonal entry.
       if (i < test_size) A%data(i, i+1) = -1.0_wp
       !> Lower diagonal entry.
       if (i < test_size) A%data(i+1, i) = -1.0_wp
    enddo

    !> Initialize Krylov subspaces.
    allocate(U(1:kdim+1)) ; allocate(V(1:kdim+1))
    call random_number(U(1)%data)
    alpha = U(1)%norm() ; call U(1)%scal(1.0_wp / alpha)
    call V(1)%zero()
    do i = 2, size(U)
       call U(i)%zero() ; call V(i)%zero()
    enddo

    !> Initialize internal variables.
    svdvals = 0.0_wp ; uvecs = 0.0_wp ; vvecs = 0.0_wp

    !> Compute singular value decomposition.
    call svds(A, U, V, uvecs, vvecs, svdvals, residuals, info)

    !> Analytical singular values.
    do i = 1, test_size
       true_svdvals(i) = 2.0_wp * (1.0_wp + cos(i*pi/(test_size+1)))
    enddo

    !> Check convergence.
    call check(error, all_close(svdvals, true_svdvals, rtol, atol))

    return
  end subroutine test_svd_problem
  
  !------------------------------------
  !-----                          -----
  !-----     CG TEST SUITE        -----
  !-----                          -----
  !------------------------------------
  
  subroutine collect_cg_testsuite(testsuite)
    !> Collection of tests.
    type(unittest_type), allocatable, intent(out) :: testsuite(:)
    
    testsuite = [ &
         new_unittest("CG full computation w. s.p.d. matrix", test_cg_full_computation_spd_matrix) &
         ]
    return
  end subroutine collect_cg_testsuite
  
  subroutine test_cg_full_computation_spd_matrix(error)
    !> Error type to be returned.
    type(error_type), allocatable, intent(out) :: error
    !> Linear Problem.
    real(kind=wp) :: Q(test_size, 10_wp*test_size)
    class(spd_matrix), allocatable :: A ! Linear Operator.
    class(rvector), allocatable :: b ! Right-hand side vector.
    class(rvector), allocatable :: x ! Solution vector.
    type(cg_opts)               :: opts
    !> Information flag.
    integer :: info

    ! --> Initialize linear problem.
    A = spd_matrix()
    call random_number(Q) ; A%data = matmul(Q, transpose(Q))
    A%data = 0.5 * (A%data + transpose(A%data))
    b = rvector(); call random_number(b%data)
    x = rvector(); call x%zero()
    ! --> CG solver.
    opts = cg_opts(verbose=.false., atol=1e-12_wp, rtol=0.0_wp)
    call cg(A, b, x, info, options=opts)
    ! --> Check convergence.
    call check(error, norm2(matmul(A%data, x%data) - b%data)**2 < rtol)
    
    return
  end subroutine test_cg_full_computation_spd_matrix
  
end module TestIterativeSolvers<|MERGE_RESOLUTION|>--- conflicted
+++ resolved
@@ -155,24 +155,6 @@
     !> Toeplitz matrix.
     real(kind=wp) :: T(test_size, test_size), a_, b_
     !> Miscellaneous.
-<<<<<<< HEAD
-    double precision :: alpha
-    double precision, dimension(3), parameter :: true_eigs = [1.5D+00, 1.0D+00, 0.5D+00]
-
-    ! --> Initialize matrix.
-    A = spd_matrix() ;
-    A%data(1, 1) = 1.0D+00    ; A%data(1, 2) = -0.5D+00 ; A%data(1, 3) = 0.0D+00
-    A%data(2, 1) = -0.5D+00   ; A%data(2, 2) = 1.0D+00  ; A%data(2, 3) = 0.0D+00
-    A%data(3, 1) = 0.0D+00    ; A%data(3, 2) = 0.0D+00  ; A%data(3, 3) = 1.0D+00
-    ! --> Initialize Krylov subspace.
-    allocate(X(1:kdim+1)) ; call random_number(X(1)%data)
-    X(1)%data = [1.0D+00, 2.0D+00, 1.0D+00]
-    alpha = X(1)%norm() ; call X(1)%scal(1.0D+00 / alpha)
-    ! --> Compute eigenpairs.
-    call eighs(A, X, eigvecs, eigvals, residuals, info)
-    ! --> Check results.
-    call check(error, all_close(eigvals, true_eigs, rtol, atol), .true.)
-=======
     integer :: i, j, k
     real(kind=wp) :: alpha
     complex(kind=wp) :: true_evals(test_size), pi
@@ -216,7 +198,6 @@
     !> Check correctness.
     call check(error, norm2(abs(evals - true_evals)) < rtol)
 
->>>>>>> 2fdd142b
     return
   end subroutine test_evp_problem
 
