--- conflicted
+++ resolved
@@ -41,11 +41,7 @@
           version: ${{ matrix.toolchain.version }}
 
       - name: Setup Fortran Package Manager
-<<<<<<< HEAD
-        uses: fortran-lang/setup-fpm@v6.0.1
-=======
         uses: fortran-lang/setup-fpm@v7
->>>>>>> 18c60943
         with:
           github-token: ${{ secrets.GITHUB_TOKEN }}
 
