--- conflicted
+++ resolved
@@ -1,7 +1,4 @@
 module lightkrylov_AbstractVectors
-<<<<<<< HEAD
-    use stdlib_optval, only: optval
-=======
     !! This module provides the base class `absract_vector` from which all Krylov vectors
     !! needs to be derived. To use `LightKrylov`, you need to extend one of the
     !! followings:
@@ -39,8 +36,7 @@
     !! where \( \mathbf{X} \) and \( \mathbf{Y} \) are two arrays of `abstract_vector`s.
     !! - `zero_basis(X)`: Self explanatory.
     !! - `copy_basis(out, from)`: Self explanatory.
-
->>>>>>> 9a980786
+    use stdlib_optval, only: optval
     use lightkrylov_constants
     use lightkrylov_utils
     use LightKrylov_Logger
@@ -98,18 +94,14 @@
         module procedure copy_basis_csp
         module procedure copy_basis_cdp
     end interface
-
-<<<<<<< HEAD
+    
     interface rand_basis
         module procedure rand_basis_rsp
         module procedure rand_basis_rdp
         module procedure rand_basis_csp
         module procedure rand_basis_cdp
     end interface
-
-
-=======
->>>>>>> 9a980786
+    
     type, abstract, public :: abstract_vector
     end type abstract_vector
 
@@ -751,7 +743,6 @@
         return
     end subroutine copy_basis_rsp
 
-<<<<<<< HEAD
     subroutine rand_basis_rsp(X, ifnorm)
         class(abstract_vector_rsp), intent(inout) :: X(:)
         logical, optional, intent(in) :: ifnorm
@@ -765,9 +756,6 @@
         return
     end subroutine rand_basis_rsp
 
-
-=======
->>>>>>> 9a980786
     subroutine linear_combination_vector_rdp(y, X, v)
         !! Given `X` and `v`, this function return \( \mathbf{y} = \mathbf{Xv} \) where
         !! `y` is an `abstract_vector`, `X` an array of `abstract_vector` and `v` a
@@ -935,7 +923,6 @@
         return
     end subroutine copy_basis_rdp
 
-<<<<<<< HEAD
     subroutine rand_basis_rdp(X, ifnorm)
         class(abstract_vector_rdp), intent(inout) :: X(:)
         logical, optional, intent(in) :: ifnorm
@@ -949,9 +936,6 @@
         return
     end subroutine rand_basis_rdp
 
-
-=======
->>>>>>> 9a980786
     subroutine linear_combination_vector_csp(y, X, v)
         !! Given `X` and `v`, this function return \( \mathbf{y} = \mathbf{Xv} \) where
         !! `y` is an `abstract_vector`, `X` an array of `abstract_vector` and `v` a
@@ -1119,7 +1103,6 @@
         return
     end subroutine copy_basis_csp
 
-<<<<<<< HEAD
     subroutine rand_basis_csp(X, ifnorm)
         class(abstract_vector_csp), intent(inout) :: X(:)
         logical, optional, intent(in) :: ifnorm
@@ -1133,9 +1116,6 @@
         return
     end subroutine rand_basis_csp
 
-
-=======
->>>>>>> 9a980786
     subroutine linear_combination_vector_cdp(y, X, v)
         !! Given `X` and `v`, this function return \( \mathbf{y} = \mathbf{Xv} \) where
         !! `y` is an `abstract_vector`, `X` an array of `abstract_vector` and `v` a
@@ -1303,7 +1283,6 @@
         return
     end subroutine copy_basis_cdp
 
-<<<<<<< HEAD
     subroutine rand_basis_cdp(X, ifnorm)
         class(abstract_vector_cdp), intent(inout) :: X(:)
         logical, optional, intent(in) :: ifnorm
@@ -1317,7 +1296,4 @@
         return
     end subroutine rand_basis_cdp
 
-
-=======
->>>>>>> 9a980786
 end module lightkrylov_AbstractVectors