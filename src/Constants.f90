module LightKrylov_Constants
   implicit none
   private

   integer, private :: nid = 0
   integer, private :: comm_size = 1
   integer, private :: nio = 0

   integer , parameter, public :: sp = selected_real_kind(6, 37)
   !! Definition of the single precision data type.
   real(sp), parameter, public :: atol_sp = 10.0_sp ** -precision(1.0_sp)
   !! Definition of the absolute tolerance for single precision computations.
   real(sp), parameter, public :: rtol_sp = sqrt(atol_sp)
   !! Definition of the relative tolerance for single precision computations.

   integer , parameter, public :: dp = selected_real_kind(15, 307)
   !! Definition of the double precision data type.
   real(dp), parameter, public :: atol_dp = 10.0_dp ** -precision(1.0_dp)
   !! Definition of the absolute tolerance for double precision computations.
   real(dp), parameter, public :: rtol_dp = sqrt(atol_dp)
   !! Definition of the relative tolerance for double precision computations.

   real(sp), parameter, public :: one_rsp  = 1.0_sp
   real(sp), parameter, public :: zero_rsp = 0.0_sp
   real(dp), parameter, public :: one_rdp  = 1.0_dp
   real(dp), parameter, public :: zero_rdp = 0.0_dp
   complex(sp), parameter, public :: one_csp    = cmplx(1.0_sp, 0.0_sp, kind=sp)
   complex(sp), parameter, public :: one_im_csp = cmplx(0.0_sp, 1.0_sp, kind=sp)
   complex(sp), parameter, public :: zero_csp   = cmplx(0.0_sp, 0.0_sp, kind=sp)
   complex(dp), parameter, public :: one_cdp    = cmplx(1.0_dp, 0.0_dp, kind=dp)
   complex(sp), parameter, public :: one_im_cdp = cmplx(0.0_dp, 1.0_dp, kind=dp)
   complex(dp), parameter, public :: zero_cdp   = cmplx(0.0_dp, 0.0_dp, kind=dp)

   ! Getter/setter routines
   public :: get_rank
   public :: set_io_rank
   public :: io_rank
    
contains

<<<<<<< HEAD
   subroutine comm_setup()
      ! internal
      integer :: ierr
      logical :: mpi_is_initialized
      character(len=128) :: msg
#ifdef MPI
      ! check if MPI has already been initialized and if not, initialize
      call MPI_Initialized(mpi_is_initialized, ierr)
      if (.not. mpi_is_initialized) then
         call logger%log_debug('Set up parallel run with MPI.', module='LightKrylov', procedure='comm_setup')
         call MPI_Init(ierr)
         if (ierr /= MPI_SUCCESS) call stop_error("Error initializing MPI", module='LightKrylov',procedure='mpi_init')
      else
         call logger%log_debug('MPI already initialized.', module='LightKrylov', procedure='comm_setup')
      end if
      call MPI_Comm_rank(MPI_COMM_WORLD, nid, ierr)
      call MPI_Comm_size(MPI_COMM_WORLD, comm_size, ierr)
      write(msg, '(A,I4,A,I4)') 'rank', nid, ', comm_size = ', comm_size
      call logger%log_debug(trim(msg), module='LightKrylov', procedure='comm_setup')
#else
      write(msg, *) 'Setup serial run'
      call logger%log_debug(trim(msg), module='LightKrylov', procedure='comm_setup')
#endif
      call set_io_rank(0)
      return
   end subroutine comm_setup

   subroutine comm_close()
      integer :: ierr
#ifdef MPI
      character(len=128) :: msg
      ! Finalize MPI
      call MPI_Finalize(ierr)
      if (ierr /= MPI_SUCCESS) call stop_error("Error finalizing MPI", module='LightKrylov',procedure='comm_close')
#else
      ierr = 0
#endif
      return
   end subroutine comm_close

=======
>>>>>>> 1dfb25f4
   subroutine set_io_rank(rk)
      integer, intent(in) :: rk
      if (rk > comm_size .or. rk < 0) then
         if (io_rank()) print *, 'Invalid I/O rank specified!', rk
      else
         nio = rk
         if (io_rank()) print *, 'I/O rank --> rank ', nio
      end if
   end 

   logical function io_rank() result(is_io)
      is_io = .false.      
      if (nid == nio) is_io = .true.
   end function io_rank

   integer function get_rank() result(rank)
      rank = nid
   end function get_rank

end module LightKrylov_Constants<|MERGE_RESOLUTION|>--- conflicted
+++ resolved
@@ -38,49 +38,6 @@
     
 contains
 
-<<<<<<< HEAD
-   subroutine comm_setup()
-      ! internal
-      integer :: ierr
-      logical :: mpi_is_initialized
-      character(len=128) :: msg
-#ifdef MPI
-      ! check if MPI has already been initialized and if not, initialize
-      call MPI_Initialized(mpi_is_initialized, ierr)
-      if (.not. mpi_is_initialized) then
-         call logger%log_debug('Set up parallel run with MPI.', module='LightKrylov', procedure='comm_setup')
-         call MPI_Init(ierr)
-         if (ierr /= MPI_SUCCESS) call stop_error("Error initializing MPI", module='LightKrylov',procedure='mpi_init')
-      else
-         call logger%log_debug('MPI already initialized.', module='LightKrylov', procedure='comm_setup')
-      end if
-      call MPI_Comm_rank(MPI_COMM_WORLD, nid, ierr)
-      call MPI_Comm_size(MPI_COMM_WORLD, comm_size, ierr)
-      write(msg, '(A,I4,A,I4)') 'rank', nid, ', comm_size = ', comm_size
-      call logger%log_debug(trim(msg), module='LightKrylov', procedure='comm_setup')
-#else
-      write(msg, *) 'Setup serial run'
-      call logger%log_debug(trim(msg), module='LightKrylov', procedure='comm_setup')
-#endif
-      call set_io_rank(0)
-      return
-   end subroutine comm_setup
-
-   subroutine comm_close()
-      integer :: ierr
-#ifdef MPI
-      character(len=128) :: msg
-      ! Finalize MPI
-      call MPI_Finalize(ierr)
-      if (ierr /= MPI_SUCCESS) call stop_error("Error finalizing MPI", module='LightKrylov',procedure='comm_close')
-#else
-      ierr = 0
-#endif
-      return
-   end subroutine comm_close
-
-=======
->>>>>>> 1dfb25f4
    subroutine set_io_rank(rk)
       integer, intent(in) :: rk
       if (rk > comm_size .or. rk < 0) then
