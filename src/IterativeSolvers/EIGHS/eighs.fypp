--- conflicted
+++ resolved
@@ -88,12 +88,8 @@
             conv = count(residuals_wrk(:k) < tol)
             write(msg,'(I0,A,I0,A,I0,A)') conv, '/', nev, ' eigenvalues converged after ', k, &
                             & ' iterations of the Lanczos process.'
-<<<<<<< HEAD
-            call log_information(msg, module=this_module, procedure='eighs_${type[0]}$${kind}$')
+            call log_information(msg, this_module, this_procedure)
             if (outpost) call write_results_r${kind}$(eighs_output, eigvals_wrk(:k), residuals_wrk(:k), tol)
-=======
-            call log_information(msg, this_module, this_procedure)
->>>>>>> d14e69b9
             if (conv >= nev) exit lanczos_iter
         enddo lanczos_iter
 
