#:include "../../include/common.fypp"
#:set RC_KINDS_TYPES = REAL_KINDS_TYPES + CMPLX_KINDS_TYPES
module lightkrylov_IterativeSolvers
    !!  This module provides some of the most important computational routines provided by
    !!  `LightKrylov`. These include:
    !!
    !!  - `eigs` : Compute the leading eigenpairs of a square linear operator \( A \).
    !!  - `eighs` : Compute the leading eigenpairs of a symmetric positive definite 
    !!              operator \( A \).
    !!  - `svds` : Compute the leading singular triplets of a linear operator \( A \).
    !!  - `gmres` : Solve the linear system \( Ax = b \) using the *generalized minimum
    !!              residual method*.
    !!  - `cg` : Solve the linear system \( Ax = b \) where \( A \) is symmetric
    !!           positive definite using the *Conjugate Gradient* method.
    !!
    !!  It also provides abstract interfaces to pass user-defined solvers and preconditioners
    !!  to `LightKrylov`. Note that these features are still experimental however.

    !--------------------------------------------
    !-----     Fortran Standard Library     -----
    !--------------------------------------------
    use iso_fortran_env, only: output_unit
    
    use stdlib_sorting, only: sort_index
    use stdlib_optval, only: optval
    use stdlib_io_npy, only: save_npy
    use stdlib_stats, only: median

    !-------------------------------
    !-----     LightKrylov     -----
    !-------------------------------
    use LightKrylov_Constants
    use LightKrylov_Utils
    use LightKrylov_Logger, only: log_warning, log_error, log_message, log_information, &
    &                             log_debug, stop_error, check_info

    use LightKrylov_Timing, only: timer => global_lightkrylov_timer, time_lightkrylov
    use LightKrylov_AbstractVectors
    use LightKrylov_AbstractLinops
    use LightKrylov_BaseKrylov

    implicit none
    private

    character(len=*), parameter :: this_module      = 'LK_Solvers'
    character(len=*), parameter :: this_module_long = 'LightKrylov_IterativeSolvers'
    character(len=*), parameter :: eigs_output      = 'eigs_output.txt'

    #:for kind, type in RC_KINDS_TYPES
    public :: abstract_linear_solver_${type[0]}$${kind}$
    #:endfor
    public :: save_eigenspectrum
    public :: eigs
    public :: eighs
    public :: svds
    public :: gmres
    #:for kind, type in RC_KINDS_TYPES
    public :: gmres_${type[0]}$${kind}$
    #:endfor
    public :: fgmres
    #:for kind, type in RC_KINDS_TYPES
    public :: fgmres_${type[0]}$${kind}$
    #:endfor
    public :: cg
    #:for kind, type in RC_KINDS_TYPES
    public :: cg_${type[0]}$${kind}$
    #:endfor
    #:for kind, type in RC_KINDS_TYPES
    public :: write_results_${type[0]}$${kind}$
    #:endfor

    !------------------------------------------------------
    !-----     ABSTRACT PRECONDITIONER DEFINITION     -----
    !------------------------------------------------------

    #:for kind, type in RC_KINDS_TYPES
    type, abstract, public :: abstract_precond_${type[0]}$${kind}$
    contains
        private
        procedure(abstract_apply_${type[0]}$${kind}$), pass(self), public, deferred :: apply
    end type

    abstract interface
        subroutine abstract_apply_${type[0]}$${kind}$(self, vec, iter, current_residual, target_residual)
            !! Abstract interface to apply a preconditioner in `LightKrylov`.
            import abstract_precond_${type[0]}$${kind}$, abstract_vector_${type[0]}$${kind}$
            import ${kind}$
            class(abstract_precond_${type[0]}$${kind}$), intent(inout) :: self
            !! Preconditioner.
            class(abstract_vector_${type[0]}$${kind}$), intent(inout) :: vec
            !! Input/Output vector.
            integer, optional, intent(in) :: iter
            !! Current iteration number.
            real(${kind}$), optional, intent(in) :: current_residual
            real(${kind}$), optional, intent(in) :: target_residual
        end subroutine abstract_apply_${type[0]}$${kind}$
    end interface
    #:endfor

    !--------------------------------------------------------
    !-----     GENERIC INTERFACE FOR LINEAR SOLVERS     -----
    !--------------------------------------------------------

    abstract interface
    #:for kind, type in RC_KINDS_TYPES
        subroutine abstract_linear_solver_${type[0]}$${kind}$(A, b, x, info, rtol, atol, preconditioner, options, transpose, meta)
            !! Abstract interface to use a user-defined linear solver in `LightKrylov`.
            import abstract_linop_${type[0]}$${kind}$, abstract_vector_${type[0]}$${kind}$, abstract_opts, abstract_metadata, abstract_precond_${type[0]}$${kind}$, ${kind}$
            class(abstract_linop_${type[0]}$${kind}$), intent(inout) :: A
            !! Linear operator to invert.
            class(abstract_vector_${type[0]}$${kind}$), intent(in) :: b
            !! Right-hand side vector.
            class(abstract_vector_${type[0]}$${kind}$), intent(inout) :: x
            !! Solution vector.
            integer, intent(out) :: info
            !! Information flag. In case of successful exit, the flag should return the number of iterations required for convergence.
            real(${kind}$), optional, intent(in) :: rtol
            !! Relative solver tolerance
            real(${kind}$), optional, intent(in) :: atol
            !! Absolute solver tolerance
            class(abstract_precond_${type[0]}$${kind}$), optional, intent(in) :: preconditioner
            !! Preconditioner.
            class(abstract_opts), optional, intent(in) :: options
            !! Options passed to the linear solver.
            logical, optional, intent(in) :: transpose
            !! Determine whether \(\mathbf{A}\) (`.false.`) or \(\mathbf{A}^T\) (`.true.`) is being used.
            class(abstract_metadata), optional, intent(out) :: meta
            !! Metadata.
        end subroutine abstract_linear_solver_${type[0]}$${kind}$
    #:endfor
    end interface

    !-------------------------------------------------------
    !-----                                             -----
    !-----     GENERALIZED MINIMUM RESIDUAL METHOD     -----
    !-----                                             -----
    !-------------------------------------------------------

    !----- Options and Metadata -----
    #:for kind in REAL_KINDS
    type, extends(abstract_opts), public :: gmres_${kind}$_opts
        !! GMRES options.
        integer :: kdim = 30
        !! Dimension of the Krylov subspace (default: 30).
        integer :: maxiter = 10
        !! Maximum number of `gmres` restarts (default: 10).
        logical :: if_print_metadata = .false.
        !! Print iteration metadata on exit (default: .false.).
        logical :: sanity_check = .true.
        !! Performs extra matrix-vector product for sanity check.
    end type

    type, extends(abstract_metadata), public :: gmres_${kind}$_metadata
        !! GMRES metadata.
        integer :: n_iter = 0
        !! Total iteration counter.
        integer :: n_inner = 0
        !! Number of inner iterations.
        integer :: n_outer = 0
        !! Number of outer iterations (i.e. restarts)
        real(${kind}$), dimension(:), allocatable :: res
        !! Residual history.
        logical :: converged = .false.
        !! Convergence flag.
        integer :: info = 0
        !! Copy of the information flag for completeness.
    contains
        procedure, pass(self), public :: print => print_gmres_${kind}$
        procedure, pass(self), public :: reset => reset_gmres_${kind}$
    end type

    interface
        module subroutine print_gmres_${kind}$(self, reset_counters, verbose)
            class(gmres_${kind}$_metadata), intent(inout) :: self
            logical, optional, intent(in) :: reset_counters
            !! Reset all counters to zero after printing?
            logical, optional, intent(in) :: verbose
            !! Print the full residual history?
        end subroutine

        module subroutine reset_gmres_${kind}$(self)
            class(gmres_${kind}$_metadata), intent(inout) :: self
        end subroutine
    end interface
    #:endfor

    !----- Interfaces for the GMRES solvers -----
    interface gmres
        !!  ### Description
        !!
        !!  Solve a square linear system of equations
        !!
        !!  \[
        !!      Ax = b
        !!  \]
        !!
        !!  using the *Generalized Minimum RESidual* (GMRES) method.
        !!
        !!  **References**
        !!
        !!  - Saad Y. and Schultz M. H. "GMRES: A generalized minimal residual algorithm for
        !!  solving nonsymmetric linear systems." SIAM Journal on Scientific and Statistical
        !!  Computing, 7(3), 1986.
        !!
        !!  ### Syntax
        !!
        !!  ```fortran
        !!      call gmres(A, b, x, info [, rtol] [, atol] [, preconditioner] [, options] [, transpose])
        !!  ```
        !!
        !!  ### Arguments
        !!
        !!  `A` : Linear operator derived from one of the `abstract_linop` provided by the
        !!  `AbstractLinops` module. It is an `intent(inout)` argument.
        !!
        !!  `b` : Right-hand side vector derived from one the `abstract_vector` types provided
        !!  by the `AbstractVectors` module. It needs to have the same type and kind as `A`.
        !!  It is an `intent(in)` argument.
        !!
        !!  `x` : On entry, initial guess for the solution. On exit, the solution computed by
        !!  gmres. It is a vector derived from one the `abstract_vector` types provided by the
        !!  `AbstractVectors` module. It needs to have the same type and kind as `A`. It is
        !!  an `intent(inout)` argument.
        !!
        !!  `info` : `integer` information flag.
        !!
        !!  `rtol` (optional) : `real` relative tolerance for the solver.
        !!
        !!  `atol` (optional) : `real` absolute tolerance for the solver.
        !!
        !!  `preconditioner` (optional) : Right preconditioner used to solve the system. It needs
        !!  to be consistent with the `abstract_preconditioner` interface. It is an `intent(in)`
        !!  argument.
        !!
        !!  `options` (optional) : Container for the gmres options given by the `gmres_opts` type.
        !!  It is an `intent(in)` argument.
        !!
        !!  `transpose` (optional) : `logical` flag controlling whether \( Ax = b\) or
        !!  \( A^H x = b \) is being solver.

        ! --- Interface for GMRES with Abstract Linops and Abstract Vectors ---
        #:for kind, type in RC_KINDS_TYPES
        module subroutine gmres_${type[0]}$${kind}$(A, b, x, info, rtol, atol, preconditioner, options, transpose, meta)
            class(abstract_linop_${type[0]}$${kind}$), intent(inout) :: A
            !! Linear operator to be inverted.
            class(abstract_vector_${type[0]}$${kind}$), intent(in) :: b
            !! Right-hand side vector.
            class(abstract_vector_${type[0]}$${kind}$), intent(inout) :: x
            !! Solution vector.
            integer, intent(out) :: info
            !! Information flag.
            real(${kind}$), optional, intent(in) :: rtol
            !! Relative solver tolerance
            real(${kind}$), optional, intent(in) :: atol
            !! Absolute solver tolerance
            class(abstract_precond_${type[0]}$${kind}$), optional, intent(in) :: preconditioner
            !! Preconditioner (optional).
            class(abstract_opts), optional, intent(in) :: options
            !! GMRES options.   
            logical, optional, intent(in) :: transpose
            !! Whether \(\mathbf{A}\) or \(\mathbf{A}^H\) is being used.
            class(abstract_metadata), optional, intent(out) :: meta
            !! Metadata.
        end subroutine
        #:endfor
    end interface

    !----------------------------------------------------------------
    !-----                                                      -----
    !-----     FLEXIBLE GENERALIZED MINIMUM RESIDUAL METHOD     -----
    !-----                                                      -----
    !----------------------------------------------------------------

    !----- Options and Metadata -----
    #:for kind in REAL_KINDS
    type, extends(abstract_opts), public :: fgmres_${kind}$_opts
        !! FGMRES options.
        integer :: kdim = 30
        !! Dimension of the Krylov subspace (default: 30).
        integer :: maxiter = 10
        !! Maximum number of `fgmres` restarts (default: 10).
        logical :: if_print_metadata = .false.
        !! Print iteration metadata on exit (default: .false.).
        logical :: sanity_check = .true.
        !! Performs extra matrix-vector product for sanity check.
    end type

    type, extends(abstract_metadata), public :: fgmres_${kind}$_metadata
        !! FGMRES metadata.
        integer :: n_iter = 0
        !! Total iteration counter.
        integer :: n_inner = 0
        !! Number of inner iterations.
        integer :: n_outer = 0
        !! Number of outer iterations (i.e. restarts)
        real(${kind}$), dimension(:), allocatable :: res
        !! Residual history.
        logical :: converged = .false.
        !! Convergence flag.
        integer :: info = 0
        !! Copy of the information flag for completeness.
    contains
        procedure, pass(self), public :: print => print_fgmres_${kind}$
        procedure, pass(self), public :: reset => reset_fgmres_${kind}$
    end type

    interface
        module subroutine print_fgmres_${kind}$(self, reset_counters, verbose)
            class(fgmres_${kind}$_metadata), intent(inout) :: self
            logical, optional, intent(in) :: reset_counters
            !! Reset all counters to zero after printing?
            logical, optional, intent(in) :: verbose
            !! Print the full residual history?
        end subroutine

        module subroutine reset_fgmres_${kind}$(self)
            class(fgmres_${kind}$_metadata), intent(inout) :: self
        end subroutine
    end interface
    #:endfor

    !----- Interfaces for the FGMRES solvers -----
    interface fgmres
        !!  ### Description
        !!
        !!  Solve a square linear system of equations
        !!
        !!  \[
        !!      Ax = b
        !!  \]
        !!
        !!  using the *Flexible Generalized Minimum RESidual* (FGMRES) method.
        !!
        !!  **References**
        !!
        !!  - Saad Y. and Schultz M. H. "GMRES: A generalized minimal residual algorithm for
        !!  solving nonsymmetric linear systems." SIAM Journal on Scientific and Statistical
        !!  Computing, 7(3), 1986.
        !!
        !!  ### Syntax
        !!
        !!  ```fortran
        !!      call fgmres(A, b, x, info [, rtol] [, atol] [, preconditioner] [, options] [, transpose])
        !!  ```
        !!
        !!  ### Arguments
        !!
        !!  `A` : Linear operator derived from one of the `abstract_linop` provided by the
        !!  `AbstractLinops` module. It is an `intent(inout)` argument.
        !!
        !!  `b` : Right-hand side vector derived from one the `abstract_vector` types provided
        !!  by the `AbstractVectors` module. It needs to have the same type and kind as `A`.
        !!  It is an `intent(in)` argument.
        !!
        !!  `x` : On entry, initial guess for the solution. On exit, the solution computed by
        !!  gmres. It is a vector derived from one the `abstract_vector` types provided by the
        !!  `AbstractVectors` module. It needs to have the same type and kind as `A`. It is
        !!  an `intent(inout)` argument.
        !!
        !!  `info` : `integer` information flag.
        !!
        !!  `rtol` (optional) : `real` relative tolerance for the solver.
        !!
        !!  `atol` (optional) : `real` absolute tolerance for the solver.
        !!
        !!  `preconditioner` (optional) : Right preconditioner used to solve the system. It needs
        !!  to be consistent with the `abstract_preconditioner` interface. It is an `intent(in)`
        !!  argument.
        !!
        !!  `options` (optional) : Container for the gmres options given by the `gmres_opts` type.
        !!  It is an `intent(in)` argument.
        !!
        !!  `transpose` (optional) : `logical` flag controlling whether \( Ax = b\) or
        !!  \( A^H x = b \) is being solved.
        #:for kind, type in RC_KINDS_TYPES
        module subroutine fgmres_${type[0]}$${kind}$(A, b, x, info, rtol, atol, preconditioner, options, transpose, meta)
            class(abstract_linop_${type[0]}$${kind}$), intent(inout) :: A
            !! Linear operator to be inverted.
            class(abstract_vector_${type[0]}$${kind}$), intent(in) :: b
            !! Right-hand side vector.
            class(abstract_vector_${type[0]}$${kind}$), intent(inout) :: x
            !! Solution vector.
            integer, intent(out) :: info
            !! Information flag.
            real(${kind}$), optional, intent(in) :: rtol
            !! Relative solver tolerance
            real(${kind}$), optional, intent(in) :: atol
            !! Absolute solver tolerance
            class(abstract_precond_${type[0]}$${kind}$), optional, intent(in) :: preconditioner
            !! Preconditioner (optional).
            class(abstract_opts), optional, intent(in) :: options
            !! GMRES options.   
            logical, optional, intent(in) :: transpose
            !! Whether \(\mathbf{A}\) or \(\mathbf{A}^H\) is being used.
            class(abstract_metadata), optional, intent(out) :: meta
            !! Metadata.
        end subroutine
        #:endfor
    end interface

    !---------------------------------------------
    !-----                                   -----
    !-----     CONJUGATE GRADIENT METHOD     -----
    !-----                                   -----
    !---------------------------------------------

    !----- Options and Metadata -----
    #:for kind in REAL_KINDS
    type, extends(abstract_opts), public :: cg_${kind}$_opts
        !! Conjugate gradient options.
        integer :: maxiter = 100
        !! Maximum number of `cg` iterations (default: 100).
        logical :: if_print_metadata = .false.
        !! Print interation metadata on exit (default = .false.)
    end type

    type, extends(abstract_metadata), public :: cg_${kind}$_metadata
        !! Conjugate gradient metadata.
        integer :: n_iter = 0
        !! Iteration counter
        real(${kind}$), dimension(:), allocatable :: res
        !! Residual history
        logical :: converged = .false.
        !! Convergence flag
        integer :: info = 0
        !! Copy of the information flag for completeness
    contains
        procedure, pass(self), public :: print => print_cg_${kind}$
        procedure, pass(self), public :: reset => reset_cg_${kind}$
    end type

    interface
        module subroutine print_cg_${kind}$(self, reset_counters, verbose)
            class(cg_${kind}$_metadata), intent(inout) :: self
            logical, optional, intent(in) :: reset_counters
            !! Reset all counters to zero after printing?
            logical, optional, intent(in) :: verbose
            !! Print the residual full residual history?
        end subroutine

        module subroutine reset_cg_${kind}$(self)
            class(cg_${kind}$_metadata), intent(inout) :: self
        end subroutine
    end interface
    #:endfor

    !----- Interfaces for the Conjugate Gradient solvers -----
    interface cg
        !!  ### Description
        !!
        !!  Given a symmetric (positive definite) matrix \( A \), solves the linear system
        !!
        !!  \[
        !!      Ax = b
        !!  \]
        !!
        !!  using the *Conjugate Gradient* method.
        !!
        !!  **References**
        !!
        !!  - Hestenes, M. R., and Stiefel, E. (1952). "Methods of Conjugate Gradients for Solving
        !!  Linear Systems," Journal of Research of the National Bureau of Standards,
        !!  49(6), 409–436.
        !!
        !!  ### Syntax
        !!
        !!  ```fortran
        !!      call cg(A, b, x, info [, rtol] [, atol] [, preconditioner] [, options])
        !!  ```
        !!
        !!  ### Arguments
        !!
        !!  `A` : Linear operator derived from one of the `abstract_sym_linop` or
        !!  `abstract_hermitian_linop` types provided by the `AbstractLinops` module. It is an
        !!  `intent(inout)` argument.
        !!
        !!  `b` : Right-hand side vector derived from one the `abstract_vector` types provided
        !!  by the `AbstractVectors` module. It needs to have the same type and kind as `A`.
        !!  It is an `intent(in)` argument.
        !!
        !!  `x` : On entry, initial guess for the solution. On exit, the solution computed by
        !!  cg. It is a vector derived from one the `abstract_vector` types provided by the
        !!  `AbstractVectors` module. It needs to have the same type and kind as `A`. It is
        !!  an `intent(inout)` argument.
        !!
        !!  `info` : `integer` information flag.
        !!
        !!  `rtol` (optional) : `real` relative tolerance for the solver.
        !!
        !!  `atol` (optional) : `real` absolute tolerance for the solver.
        !!
        !!  `preconditioner` (optional) : Right preconditioner used to solve the system. It needs
        !!  to be consistent with the `abstract_preconditioner` interface. It is an `intent(in)`
        !!  argument.
        !!
        !!  `options` (optional) : Container for the gmres options given by the `cg_opts` type.
        !!  It is an `intent(in)` argument.
        !!
        !!  @note
        !!  Although the interface to pass a preconditioner is exposed, it is not currently
        !!  implemented.
        !!  @endnote
        #:for kind, type in RC_KINDS_TYPES
        module subroutine cg_${type[0]}$${kind}$(A, b, x, info, rtol, atol, preconditioner, options, meta)
            #:if type[0] == "r"
            class(abstract_sym_linop_${type[0]}$${kind}$), intent(inout) :: A
            #:else
            class(abstract_hermitian_linop_${type[0]}$${kind}$), intent(inout) :: A
            #:endif
            !! Linear operator to be inverted.
            class(abstract_vector_${type[0]}$${kind}$), intent(in) :: b
            !! Right-hand side vector.
            class(abstract_vector_${type[0]}$${kind}$), intent(inout) :: x
            !! Solution vector.
            integer, intent(out) :: info
            !! Information flag.
            real(${kind}$), optional, intent(in) :: rtol
            !! Relative solver tolerance
            real(${kind}$), optional, intent(in) :: atol
            !! Absolute solver tolerance
            class(abstract_precond_${type[0]}$${kind}$), optional, intent(in) :: preconditioner
            !! Preconditioner (not yet supported).
            type(cg_${kind}$_opts), optional, intent(in) :: options
            !! Options for the conjugate gradient solver.
            class(abstract_metadata), optional, intent(out) :: meta
            !! Metadata.
        end subroutine
        #:endfor
    end interface

    !------------------------------------------
    !-----                                -----
    !-----     SINGULAR VALUE SOLVERS     -----
    !-----                                -----
    !------------------------------------------

    interface svds
        !!  ### Description
        !!
        !!  Computes the leading singular triplets of an arbitrary linear operator \(A\)
        !!  using the Lanczos iterative process. Given a linear operator \(A\), it finds
        !!  the leading singular values and singular vectors such that:
        !!
        !!  \[
        !!      \begin{aligned}
        !!      Av & = \sigma u \\
        !!      A^H u & = \sigma v.
        !!      \end{aligned}
        !!  \]
        !!
        !!  The subspaces \(U\) and \(V\) are constructed via Lanczos factorization, resulting in
        !!  a bidiagonal matrix \(B\). The singular values of \(A\) are approximated by those of
        !!  \(B\) and the singular vectors are computed accordingly.
        !!
        !!  **References**
        !!
        !!  - Golub, G. H., & Kahan, W. (1965). "Calculating the Singular Values and
        !!   Pseudo-Inverse of a Matrix."
        !!  - Baglama, J., & Reichel, L. (2005). "Augmented implicitly restarted Lanczos
        !!   bidiagonalization methods."
        !!  - R. M. Larsen. "Lanczos bidiagonalization with partial reorthogonalization."
        !!   Technical Report, 1998.
        !!
        !!  ### Syntax
        !!
        !!  ```fortran
        !!      call svds(A, U, S, V, residuals, info [, kdim] [,tolerance])
        !!  ```
        !!
        !!  ### Arguments
        !!
        !!  `A` : Linear operator derived from `abstract_sym_linop_rsp`, `abstract_sym_linop_rdp`,
        !!        `abstract_hermitian_linop_csp` or `abstract_hermitian_linop_cdp` whose leading
        !!        eigenpairs need to be computed. It is an `intent(inout)` argument.
        !!
        !!  `U` : Array of `abstract_vectors` with the same type and kind as `A`. On exit, it
        !!        contains the left singular vectors of `A`. Note that the dimension of `U` fixes
        !!        the number of eigenpairs computed.
        !!
        !!  `S` : Rank-1 array of `real` numbers. On exit, it contains the leading
        !!        singular values of `A`. It is an `intent(out)` argument.
        !!
        !!  `V` : Array of `abstract_vectors` with the same type and kind as `A`. On exit, it
        !!        contains the left singular vectors of `A`. Note that the dimension of `U` fixes
        !!        the number of eigenpairs computed.
        !!
        !!  `residuals` : Rank-1 array of `real` numbers. On exit, it contains the residuals
        !!                associated with each singular triplet. It is an `intent(out)` argument.
        !!
        !!  `info` : `integer` Information flag.
        !!
        !!  `kdim` (*optional*) : `integer`, maximum dimension of the Krylov subspace used to
        !!                        approximate the leading singular triplets. It is an `intent(in)`
        !!                        argument. By default, `kdim = 4*size(X)`.
        !!
        !!  `tolerance` (*optional*) : `real` tolerance below which a triplet is considered as
        !!                             being converged. It is an `intent(in)` agument. By default,
        !!                             `tolerance = rtol_sp` or `tolerance = rtol_dp`.
        !!  @note
        !!  This implementation does not currently include an automatic restarting procedure
        !!  such as `krylov_schur` for `eigs`. This is work in progress.
        !!  @endnote
        #:for kind, type in RC_KINDS_TYPES
        module subroutine svds_${type[0]}$${kind}$(A, U, S, V, residuals, info, u0, kdim, tolerance, write_intermediate)
        class(abstract_linop_${type[0]}$${kind}$), intent(inout) :: A
        !! Linear operator whose leading singular triplets need to be computed.
        class(abstract_vector_${type[0]}$${kind}$), intent(out) :: U(:)
        !! Leading left singular vectors.
        real(${kind}$), allocatable, intent(out) :: S(:)
        !! Leading singular values.
        class(abstract_vector_${type[0]}$${kind}$), intent(out) :: V(:)
        !! Leading right singular vectors.
        real(${kind}$), allocatable, intent(out) :: residuals(:)
        !! Residuals associated to each Ritz eigenpair.
        integer, intent(out) :: info
        !! Information flag.
        class(abstract_vector_${type[0]}$${kind}$), optional, intent(in) :: u0
        integer, optional, intent(in) :: kdim
        !! Desired number of eigenpairs.
        real(${kind}$), optional, intent(in) :: tolerance
        !! Tolerance.
        logical, optional, intent(in) :: write_intermediate
        !! Write intermediate eigenvalues to file during iteration?
        end subroutine
        #:endfor
    end interface

    !------------------------------------------------
    !-----                                      -----
    !-----     HERMITIAN EIGENVALUE SOLVERS     -----
    !-----                                      -----
    !------------------------------------------------

    interface eighs
        !!  ### Description
        !!
        !!  Computes the leading eigenpairs of a symmetric operator \(A\)
        !!  using the Lanczos iterative process. Given a square linear operator \(A\), it finds
        !!  the leading eigvalues and eigvectors such that:
        !!
        !!  \[
        !!      Ax = \lambda x
        !!  \]
        !!
        !!  The subspace \(X\) is constructed via Lanczos factorization, resulting in a symmetric
        !!  tridiagonal matrix \(T\). The eigenvalues of \(A\) are approximated by those of \(T\)
        !!  and the eigenvectors are computed accordingly.
        !!
        !!  **References**
        !!
        !!  - Lanczos, C. (1950). "An Iteration Method for the Solution of the Eigenvalue Problem
        !!  of Linear Differential and Integral Operators". United States Governm. Press Office.
        !!
        !!  ### Syntax
        !!
        !!  ```fortran
        !!      call eighs(A, X, eigvals, residuals, info [, kdim] [,tolerance])
        !!  ```
        !!
        !!  ### Arguments
        !!
        !!  `A` : Linear operator derived from `abstract_sym_linop_rsp`, `abstract_sym_linop_rdp`,
        !!        `abstract_hermitian_linop_csp` or `abstract_hermitian_linop_cdp` whose leading
        !!        eigenpairs need to be computed. It is an `intent(inout)` argument.
        !!
        !!  `X` : Array of `abstract_vectors` with the same type and kind as `A`. On exit, it
        !!        contains the leading eigenvectors of `A`. Note that the dimension of `X` fixes
        !!        the number of eigenpairs computed.
        !!
        !!  `eigvals` : Rank-1 array of `real` numbers. On exit, it contains the leading
        !!              eigenvalues of `A`. It is an `intent(out)` argument.
        !!
        !!  `residuals` : Rank-1 array of `real` numbers. On exit, it contains the residuals
        !!                associated with each eigenpairs. It is an `intent(out)` argument.
        !!
        !!  `info` : `integer` Information flag.
        !!
        !!  `kdim` (*optional*) : `integer`, maximum dimension of the Krylov subspace used to
        !!                        approximate the leading eigenpairs. It is an `intent(in)`
        !!                        argument. By default, `kdim = 4*size(X)`.
        !!
        !!  `tolerance` (*optional*) : `real` tolerance below which an eigenpair is considered as
        !!                             being converged. It is an `intent(in)` agument. By default,
        !!                             `tolerance = rtol_sp` or `tolerance = rtol_dp`.
        !!  @note
        !!  This implementation does not currently include an automatic restarting procedure
        !!  such as `krylov_schur` for `eigs`. This is work in progress.
        !!  @endnote
        #:for kind, type in RC_KINDS_TYPES
        module subroutine eighs_${type[0]}$${kind}$(A, X, eigvals, residuals, info, x0, kdim, tolerance, write_intermediate)
            #:if type[0] == "r"
            class(abstract_sym_linop_${type[0]}$${kind}$), intent(inout) :: A
            #:else
            class(abstract_hermitian_linop_${type[0]}$${kind}$), intent(inout) :: A
            #:endif
            !! Linear operator whose leading eigenpairs need to be computed.
            class(abstract_vector_${type[0]}$${kind}$), intent(out) :: X(:)
            !! Leading eigevectors of \( \mathbf{A} \).
            real(${kind}$), allocatable, intent(out) :: eigvals(:)
            !! Leading eigenvalues of \( \mathbf{A} \).
            real(${kind}$), allocatable, intent(out) :: residuals(:)
            !! Residuals associated to each Ritz eigenpairs.
            integer, intent(out) :: info
            !! Information flag.
            class(abstract_vector_${type[0]}$${kind}$), optional, intent(in) :: x0
            !! Optional starting vector to generate the Krylov subspace.
            integer, optional, intent(in) :: kdim
            !! Desired number of eigenpairs.
            real(${kind}$), optional, intent(in) :: tolerance
            !! Tolerance
            logical, optional, intent(in) :: write_intermediate
            !! Write intermediate eigenvalues to file during iteration?
        end subroutine
        #:endfor
    end interface

    !-------------------------------------
    !-----     Utility functions     -----
    !-------------------------------------

    interface save_eigenspectrum
        !!  ### Description
        !!
        !!  Utility function to save the eigenspectrum computed from the Arnoldi factorization.
        !!  It outpost a .npy file.
        !!
        !!  ### Syntax
        !!
        !!  ```fortran
        !!      call save_eigenspectrum(eigvals, residuals, fname)
        !!  ```
        !!
        !!  ### Arguments
        !!
        !!  `eigvals` : `complex` rank-1 array containing the eigenvalues.
        !!
        !!  `residuals` : `real` rank-1 array containing the residuals associated to each
        !!                eigenvalues.
        !!
        !!  `fname` : Name of the file to save the eigenspectrum.
        #:for kind, type in RC_KINDS_TYPES
        module subroutine save_eigenspectrum_${type[0]}$${kind}$(lambda, residuals, fname)
            !! Saves the eigenspectrum and corresponding residuals to disk use the `npy` binary format.
            ${type}$, intent(in) :: lambda(:)
            !! Eigenalues.
            real(${kind}$), intent(in) :: residuals(:)
            !! Residual of the corresponding Ritz eigenpairs.
            character(len=*), intent(in) :: fname
            !! Name of the output file.
        end subroutine
        #:endfor
    end interface

    interface eigs
        !!  ### Description
        !!
        !!  Computes the leading eigenpairs of a square linear operator \(A\)
        !!  using the Arnoldi iterative process. Given a square linear operator \(A\), it finds
        !!  the leading eigvalues and eigvectorss such that:
        !!
        !!  \[
        !!      Ax = \lambda x
        !!  \]
        !!
        !!  or
        !!
        !!  \[
        !!      A^H x = \lambda x.
        !!  \]
        !!
        !!  The subspace \(X\) is constructed via Arnoldi factorization, resulting in an upper
        !!  Hessenberg matrix \(H\). The eigenvalues of \(A\) are approximated by those of \(H\)
        !!  and the eigenvectors are computed accordingly.
        !!
        !!  **References**
        !!
        !!  - Arnoldi, W. E. (1951). "The Principle of Minimized Iterations in the Solution of
        !!    the Matrix Eigenvalue Problem." Quarterly of Applied Mathematics, 9(1), 17–29.
        !!
        !!  ### Syntax
        !!
        !!  ```fortran
        !!      call eigs(A, X, eigvals, residuals, info [, kdim] [, select] [,tolerance] [, transpose])
        !!  ```
        !!
        !!  ### Arguments
        !!
        !!  `A` : Linear operator derived from `abstract_sym_linop_rsp`, `abstract_sym_linop_rdp`,
        !!        `abstract_hermitian_linop_csp` or `abstract_hermitian_linop_cdp` whose leading
        !!        eigenpairs need to be computed. It is an `intent(inout)` argument.
        !!
        !!  `X` : Array of `abstract_vectors` with the same type and kind as `A`. On exit, it
        !!        contains the leading eigenvectors of `A`. Note that the dimension of `X` fixes
        !!        the number of eigenpairs computed.
        !!
        !!  `eigvals` : Rank-1 array of `real` numbers. On exit, it contains the leading
        !!              eigenvalues of `A`. It is an `intent(out)` argument.
        !!
        !!  `residuals` : Rank-1 array of `real` numbers. On exit, it contains the residuals
        !!                associated with each eigenpairs. It is an `intent(out)` argument.
        !!
        !!  `info` : `integer` Information flag.
        !!
        !!  `kdim` (*optional*) : `integer`, maximum dimension of the Krylov subspace used to
        !!                        approximate the leading eigenpairs. It is an `intent(in)`
        !!                        argument. By default, `kdim = 4*size(X)`.
        !!
        !!  `select` (*optional*) : Function to select which eigenvalues to compute.
        !!
        !!  `tolerance` (*optional*) : `real` tolerance below which an eigenpair is considered as
        !!                             being converged. It is an `intent(in)` agument. By default,
        !!                             `tolerance = rtol_sp` or `tolerance = rtol_dp`.
        !!
        !!  `transpose` (*optional*) : `logical` flag determining whether the eigenvalues of \(A\)
        !!                             or \(A^H\) need to be computed.
        #:for kind, type in RC_KINDS_TYPES
        module procedure eigs_${type[0]}$${kind}$
        #:endfor
    end interface






contains

    !-------------------------------------
    !-----     UTILITY FUNCTIONS     -----
    !-------------------------------------

    #:for kind, type in RC_KINDS_TYPES
    subroutine write_results_${type[0]}$${kind}$(filename, vals, res, tol)
        !! Prints the intermediate results of iterative eigenvalue/singular value decompositions
        character(len=*), intent(in) :: filename
        !! Output filename. This file will be overwritten
        ${type}$, intent(in) :: vals(:)
        !! Intermediate values
        real(${kind}$), intent(in) :: res(:)
        !! Residuals
        real(${kind}$), intent(in) :: tol
        !! Convergence tolerance
        ! internals
        integer :: i, k
        character(len=*), parameter :: fmtc = '(I6,3(2X,E16.9),2X,L1)'
        character(len=*), parameter :: fmtr = '(I6,2(2X,E16.9),2X,L1)'
        k = size(vals)
        if (io_rank()) then ! only master rank writes
            open (1234, file=filename, status='replace', action='write')
            #:if type[0] == "c"
                write (1234, '(A6,2(A18),A3)') 'Iter', 'Re', 'Im', 'residual', 'C'
            #:else
                write (1234, '(A6,2(A18),A3)') 'Iter', 'value', 'residual', 'C'
            #:endif
            do i = 1, k
                #:if type[0] == "c"
                    write (1234, fmtc) k, vals(i)%re, vals(i)%im, res(i), res(i) < tol
                #:else
                    write (1234, fmtr) k, vals(i),                res(i), res(i) < tol
                #:endif
            end do 
            close (1234)
        end if
    end subroutine
    #:endfor

    #:for kind, type in RC_KINDS_TYPES
    elemental pure function compute_residual_${type[0]}$${kind}$(beta, x) result(residual)
        !! Computes the residual associated with a Ritz eigenpair.
        ${type}$, intent(in) :: beta
        !! Norm of the residual Krylov vector.
        ${type}$, intent(in) :: x
        !! Last entry of the low-dimensional Ritz eigenvector.
        real(${kind}$) :: residual
        !! Residual associated to the corresponding Ritz eigenpair.
        residual = abs(beta*x)
    end function compute_residual_${type[0]}$${kind}$
    #:endfor

    #:for kind, type in RC_KINDS_TYPES
    module procedure save_eigenspectrum_${type[0]}$${kind}$
        ! Internal variables.
        #:if type[0] == "c"
        real(${kind}$) :: array(size(lambda), 3)
        array(:, 1) = lambda%re ; array(:, 2) = lambda%im ; array(:, 3) = residuals
        #:else
        real(${kind}$) :: array(size(lambda), 2)
        array(:, 1) = lambda ; array(:, 2) = residuals
        #:endif
        ! Save the eigenspectrum to disk.
        call save_npy(fname, array)
    end procedure
    #:endfor

    !---------------------------------------------------
    !-----     GENERAL EIGENVALUE COMPUTATIONS     -----
    !---------------------------------------------------

    #:for kind, type in RC_KINDS_TYPES
    subroutine eigs_${type[0]}$${kind}$(A, X, eigvals, residuals, info, x0, kdim, tolerance, transpose, write_intermediate)
        class(abstract_linop_${type[0]}$${kind}$), intent(inout) :: A
        !! Linear operator whose leading eigenpairs need to be computed.
        class(abstract_vector_${type[0]}$${kind}$), intent(out) :: X(:)
        !! Leading eigenvectors of \(\mathbf{A}\).
        complex(${kind}$), allocatable, intent(out) :: eigvals(:)
        !! Leading eigenvalues of \(\mathbf{A}\).
        real(${kind}$), allocatable, intent(out) :: residuals(:)
        !! Residuals associated to each Ritz eigenpair.
        integer, intent(out) :: info
        !! Information flag.
        class(abstract_vector_${type[0]}$${kind}$), optional, intent(in) :: x0
        !! Optional starting vector for generating the Krylov subspace.
        integer, optional, intent(in) :: kdim
        !! Maximum dimension of the Krylov subspace (optional).
        real(${kind}$), optional, intent(in) :: tolerance
        !! Tolerance.
        logical, optional, intent(in) :: transpose
        !! Determine whether \(\mathbf{A}\) or \(\mathbf{A}^H\) is being used.
        logical, optional, intent(in) :: write_intermediate
        !! Write intermediate eigenvalues to file during iteration?

        !--------------------------------------
        !-----     Internal variables     -----
        !--------------------------------------

        ! Krylov subspace and Krylov subspace dimension.
        class(abstract_vector_${type[0]}$${kind}$), allocatable :: Xwrk(:)
        integer :: kdim_, kstart
        ! Hessenberg matrix.
        ${type}$, allocatable :: H(:, :)
        ! Working arrays for the eigenvectors and eigenvalues.
        ${type}$, allocatable :: eigvecs_wrk(:, :)
        complex(${kind}$), allocatable :: eigvals_wrk(:)
        real(${kind}$), allocatable :: residuals_wrk(:)
        ! Miscellaneous.
        character(len=*), parameter :: this_procedure = 'eigs_${type[0]}$${kind}$'
        integer :: nev, conv
        integer :: i, j, k, niter, krst
        real(${kind}$) :: tol, x0_norm
        ${type}$ :: beta
        #:if type[0] == "r"
        ${type}$ :: alpha
        #:endif
        logical :: outpost
        character(len=256) :: msg

        if (time_lightkrylov()) call timer%start(this_procedure)
        ! Deals with optional parameters.
        nev = size(X)
        kdim_   = optval(kdim, 4*nev)
        tol     = optval(tolerance, rtol_${kind}$)
        outpost = optval(write_intermediate, .false.)

        ! Allocate eigenvalues.
        allocate(eigvals(nev)) ; eigvals = 0.0_${kind}$

        ! Allocate working variables.
        allocate(Xwrk(kdim_+1), source=X(1)) ; call zero_basis(Xwrk)
        if (present(x0)) then
            call copy(Xwrk(1), x0)
            x0_norm = x0%norm(); call Xwrk(1)%scal(one_${type[0]}$${kind}$/x0_norm)
        else
            call Xwrk(1)%rand(.true.)
        endif
        allocate(H(kdim_+1, kdim_)) ; H = 0.0_${kind}$
        allocate(eigvecs_wrk(kdim_, kdim_)) ; eigvecs_wrk = 0.0_${kind}$
        allocate(eigvals_wrk(kdim_)) ; eigvals_wrk = 0.0_${kind}$
        allocate(residuals_wrk(kdim_)) ; residuals_wrk = 0.0_${kind}$

        ! Ritz eigenpairs computation.
        H = 0.0_${kind}$

        kstart = 1 ; conv = 0 ; niter = 0 ; krst = 1
        krylovschur: do while (conv < nev)

           arnoldi_factorization: do k = kstart, kdim_
                ! Arnoldi step.
                call arnoldi(A, Xwrk, H, info, kstart=k, kend=k, transpose=transpose)
                call check_info(info, 'arnoldi', this_module, this_procedure)

                ! Spectral decomposition of the k x k Hessenberg matrix.
                eigvals_wrk = 0.0_${kind}$ ; eigvecs_wrk = 0.0_${kind}$
                call eig(H(:k, :k), eigvecs_wrk(:k, :k), eigvals_wrk(:k))

                ! Compute residuals.
                beta = H(k+1, k)
                #:if type[0] == "c"
                residuals_wrk(:k) = compute_residual_${type[0]}$${kind}$(beta, eigvecs_wrk(k,:k))
                #:else
                do i = 1, k
                    if (eigvals_wrk(i)%im > 0) then
                        alpha = abs(cmplx(eigvecs_wrk(k, i), eigvecs_wrk(k, i+1), kind=${kind}$))
                    else if (eigvals_wrk(i)%im < 0) then
                        alpha = abs(cmplx(eigvecs_wrk(k, i-1), eigvecs_wrk(k, i), kind=${kind}$))
                    else
                        alpha = abs(eigvecs_wrk(k, i))
                    endif
                    residuals_wrk(i) = compute_residual_${type[0]}$${kind}$(beta, alpha)
                enddo
                #:endif

                ! Check convergence.
                niter = niter + 1
                conv = count(residuals_wrk(:k) < tol)
                write(msg,'(I0,A,I0,A,I0,A)') conv, '/', nev, ' eigenvalues converged after ', niter, &
                            & ' steps of the Arnoldi process.'
<<<<<<< HEAD
                call log_information(msg, module=this_module, procedure='eigs_${type[0]}$${kind}$')
                if (outpost) call write_results_c${kind}$(eigs_output, eigvals_wrk(:k), residuals_wrk(:k), tol)
=======
                call log_information(msg, this_module, this_procedure)
>>>>>>> d14e69b9
                if (conv >= nev) exit arnoldi_factorization
            enddo arnoldi_factorization

            write(msg,'(I0,A,I0,A,I0,A)') conv, '/', nev, ' eigenvalues converged after ', krst, &
                            & ' Krylov-Schur restarts of the Arnoldi process.'
            call log_information(msg, this_module, this_procedure)
            ! Krylov-Schur restarting procedure.
            krst  = krst + 1
            call krylov_schur(kstart, Xwrk, H, median_selector) ; kstart = kstart + 1
            
        end do krylovschur

        !--------------------------------
        !-----     POST-PROCESS     -----
        !--------------------------------

        block
        integer :: indices(kdim_)
        real(${kind}$) :: abs_eigvals(kdim_)
       
        ! Re-compute eigenvalues and eigenvectors.
        k = min(k, kdim_) ; call eig(H(:k, :k), eigvecs_wrk(:k, :k), eigvals_wrk(:k))
        ! Sort eigenvalues.
        abs_eigvals = abs(eigvals_wrk) ; call sort_index(abs_eigvals, indices, reverse=.true.)
        eigvals_wrk = eigvals_wrk(indices) ; eigvecs_wrk = eigvecs_wrk(:, indices)
        residuals_wrk = residuals_wrk(indices)

        ! Store converged eigenvalues.
        eigvals = eigvals_wrk(:nev) ; residuals = residuals_wrk(:nev)
        end block

        ! Construct eigenvectors.
        do i = 1, nev
            call X(i)%zero()
            do j = 1, k
                call X(i)%axpby(one_${type[0]}$${kind}$, Xwrk(j), eigvecs_wrk(j, i))
            enddo
        enddo

        info = niter
        if (time_lightkrylov()) call timer%stop(this_procedure)
    contains
        function median_selector(lambda) result(selected)
            complex(${kind}$), intent(in) :: lambda(:)
            logical, allocatable :: selected(:)
            selected = abs(lambda) > median(abs(lambda))
        end function median_selector
    end subroutine eigs_${type[0]}$${kind}$
    #:endfor

end module lightkrylov_IterativeSolvers<|MERGE_RESOLUTION|>--- conflicted
+++ resolved
@@ -1004,12 +1004,9 @@
                 conv = count(residuals_wrk(:k) < tol)
                 write(msg,'(I0,A,I0,A,I0,A)') conv, '/', nev, ' eigenvalues converged after ', niter, &
                             & ' steps of the Arnoldi process.'
-<<<<<<< HEAD
                 call log_information(msg, module=this_module, procedure='eigs_${type[0]}$${kind}$')
                 if (outpost) call write_results_c${kind}$(eigs_output, eigvals_wrk(:k), residuals_wrk(:k), tol)
-=======
                 call log_information(msg, this_module, this_procedure)
->>>>>>> d14e69b9
                 if (conv >= nev) exit arnoldi_factorization
             enddo arnoldi_factorization
 
