--- conflicted
+++ resolved
@@ -123,12 +123,7 @@
             ! Update solution x = x + alpha*p
             call x%axpby(alpha, p, one_${type[0]}$${kind}$)
             ! Update residual r = r - alpha*Ap
-<<<<<<< HEAD
             call r%axpby(-alpha, Ap, one_${type[0]}$${kind}$)
-            ! Compute new dot product of residual r_dot_r_new = r' * r.
-            r_dot_r_new = r%dot(r)
-=======
-            call r%axpby(one_${type[0]}$${kind}$, Ap, -alpha)
 
             if(ifprecond) then
                 z = r ; call preconditioner%apply(z) ; r_dot_r_new = r%dot(z)
@@ -137,7 +132,6 @@
                 r_dot_r_new = r%dot(r)
             endif
 
->>>>>>> 526ef859
             ! Check for convergence.
             #:if type[0] == "c"
             residual = sqrt(abs(r_dot_r_new))
@@ -157,15 +151,13 @@
             ! Compute new direction beta = r_dot_r_new / r_dot_r_old.
             beta = r_dot_r_new / r_dot_r_old
             ! Update direction p = beta*p + r
-<<<<<<< HEAD
-            call p%axpby(one_${type[0]}$${kind}$, r, beta)
-=======
+
             if (ifprecond) then
-                call p%axpby(beta, z, one_${type[0]}$${kind}$)
+                call p%axpby(one_${type[0]}$${kind}$, z, beta)
             else
-                call p%axpby(beta, r, one_${type[0]}$${kind}$)
+                call p%axpby(one_${type[0]}$${kind}$, r, beta)
             endif
->>>>>>> 526ef859
+
             ! Update r_dot_r_old for next iteration.
             r_dot_r_old = r_dot_r_new
 
