--- conflicted
+++ resolved
@@ -160,12 +160,7 @@
             ! Update solution x = x + alpha*p
             call x%axpby(alpha, p, one_rsp)
             ! Update residual r = r - alpha*Ap
-<<<<<<< HEAD
             call r%axpby(-alpha, Ap, one_rsp)
-            ! Compute new dot product of residual r_dot_r_new = r' * r.
-            r_dot_r_new = r%dot(r)
-=======
-            call r%axpby(one_rsp, Ap, -alpha)
 
             if(ifprecond) then
                 z = r ; call preconditioner%apply(z) ; r_dot_r_new = r%dot(z)
@@ -174,7 +169,6 @@
                 r_dot_r_new = r%dot(r)
             endif
 
->>>>>>> 526ef859
             ! Check for convergence.
             residual = sqrt(r_dot_r_new)
 
@@ -190,15 +184,12 @@
             ! Compute new direction beta = r_dot_r_new / r_dot_r_old.
             beta = r_dot_r_new / r_dot_r_old
             ! Update direction p = beta*p + r
-<<<<<<< HEAD
-            call p%axpby(one_rsp, r, beta)
-=======
             if (ifprecond) then
-                call p%axpby(beta, z, one_rsp)
-            else
-                call p%axpby(beta, r, one_rsp)
-            endif
->>>>>>> 526ef859
+                call p%axpby(one_rsp, z, beta)
+            else
+                call p%axpby(one_rsp, r, beta)
+            endif
+
             ! Update r_dot_r_old for next iteration.
             r_dot_r_old = r_dot_r_new
 
@@ -294,12 +285,7 @@
             ! Update solution x = x + alpha*p
             call x%axpby(alpha, p, one_rdp)
             ! Update residual r = r - alpha*Ap
-<<<<<<< HEAD
             call r%axpby(-alpha, Ap, one_rdp)
-            ! Compute new dot product of residual r_dot_r_new = r' * r.
-            r_dot_r_new = r%dot(r)
-=======
-            call r%axpby(one_rdp, Ap, -alpha)
 
             if(ifprecond) then
                 z = r ; call preconditioner%apply(z) ; r_dot_r_new = r%dot(z)
@@ -308,7 +294,6 @@
                 r_dot_r_new = r%dot(r)
             endif
 
->>>>>>> 526ef859
             ! Check for convergence.
             residual = sqrt(r_dot_r_new)
 
@@ -324,15 +309,12 @@
             ! Compute new direction beta = r_dot_r_new / r_dot_r_old.
             beta = r_dot_r_new / r_dot_r_old
             ! Update direction p = beta*p + r
-<<<<<<< HEAD
-            call p%axpby(one_rdp, r, beta)
-=======
             if (ifprecond) then
-                call p%axpby(beta, z, one_rdp)
-            else
-                call p%axpby(beta, r, one_rdp)
-            endif
->>>>>>> 526ef859
+                call p%axpby(one_rdp, z, beta)
+            else
+                call p%axpby(one_rdp, r, beta)
+            endif
+
             ! Update r_dot_r_old for next iteration.
             r_dot_r_old = r_dot_r_new
 
@@ -428,12 +410,7 @@
             ! Update solution x = x + alpha*p
             call x%axpby(alpha, p, one_csp)
             ! Update residual r = r - alpha*Ap
-<<<<<<< HEAD
             call r%axpby(-alpha, Ap, one_csp)
-            ! Compute new dot product of residual r_dot_r_new = r' * r.
-            r_dot_r_new = r%dot(r)
-=======
-            call r%axpby(one_csp, Ap, -alpha)
 
             if(ifprecond) then
                 z = r ; call preconditioner%apply(z) ; r_dot_r_new = r%dot(z)
@@ -442,7 +419,6 @@
                 r_dot_r_new = r%dot(r)
             endif
 
->>>>>>> 526ef859
             ! Check for convergence.
             residual = sqrt(abs(r_dot_r_new))
 
@@ -458,15 +434,12 @@
             ! Compute new direction beta = r_dot_r_new / r_dot_r_old.
             beta = r_dot_r_new / r_dot_r_old
             ! Update direction p = beta*p + r
-<<<<<<< HEAD
-            call p%axpby(one_csp, r, beta)
-=======
             if (ifprecond) then
-                call p%axpby(beta, z, one_csp)
-            else
-                call p%axpby(beta, r, one_csp)
-            endif
->>>>>>> 526ef859
+                call p%axpby(one_csp, z, beta)
+            else
+                call p%axpby(one_csp, r, beta)
+            endif
+
             ! Update r_dot_r_old for next iteration.
             r_dot_r_old = r_dot_r_new
 
@@ -562,12 +535,7 @@
             ! Update solution x = x + alpha*p
             call x%axpby(alpha, p, one_cdp)
             ! Update residual r = r - alpha*Ap
-<<<<<<< HEAD
             call r%axpby(-alpha, Ap, one_cdp)
-            ! Compute new dot product of residual r_dot_r_new = r' * r.
-            r_dot_r_new = r%dot(r)
-=======
-            call r%axpby(one_cdp, Ap, -alpha)
 
             if(ifprecond) then
                 z = r ; call preconditioner%apply(z) ; r_dot_r_new = r%dot(z)
@@ -576,7 +544,6 @@
                 r_dot_r_new = r%dot(r)
             endif
 
->>>>>>> 526ef859
             ! Check for convergence.
             residual = sqrt(abs(r_dot_r_new))
 
@@ -592,15 +559,12 @@
             ! Compute new direction beta = r_dot_r_new / r_dot_r_old.
             beta = r_dot_r_new / r_dot_r_old
             ! Update direction p = beta*p + r
-<<<<<<< HEAD
-            call p%axpby(one_cdp, r, beta)
-=======
             if (ifprecond) then
-                call p%axpby(beta, z, one_cdp)
-            else
-                call p%axpby(beta, r, one_cdp)
-            endif
->>>>>>> 526ef859
+                call p%axpby(one_cdp, z, beta)
+            else
+                call p%axpby(one_cdp, r, beta)
+            endif
+
             ! Update r_dot_r_old for next iteration.
             r_dot_r_old = r_dot_r_new
 
