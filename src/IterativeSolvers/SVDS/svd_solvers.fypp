#:include "../../../include/common.fypp"
#:set RC_KINDS_TYPES = REAL_KINDS_TYPES + CMPLX_KINDS_TYPES
submodule (lightkrylov_iterativesolvers) svds_solver
    use stdlib_linalg, only: hermitian, svd
    implicit none
    character(len=*), parameter :: svds_output = 'svds_output.txt'
contains

    !----- Utility functions -----
    #:for kind, type in RC_KINDS_TYPES
    elemental pure function svd_residual_${type[0]}$${kind}$(beta, x) result(residual)
        !! Computes the residual associated with a Ritz eigenpair.
        ${type}$, intent(in) :: beta
        !! Norm of the residual Krylov vector.
        ${type}$, intent(in) :: x
        !! Last entry of the low-dimensional Ritz eigenvector.
        real(${kind}$) :: residual
        !! Residual associated to the corresponding Ritz eigenpair.
        residual = abs(beta*x)
        return
    end function svd_residual_${type[0]}$${kind}$
    #:endfor

    !----------------------------------------
    !-----     ITERATIVE SVD SOLVER     -----
    !----------------------------------------

    #:for kind, type in RC_KINDS_TYPES
    module procedure svds_${type[0]}$${kind}$
        ! Left and right Krylov subspaces.
        integer :: kdim_
        class(abstract_vector_${type[0]}$${kind}$), allocatable :: Uwrk(:), Vwrk(:)
        ! Bidiagonal matrix.
        ${type}$, allocatable :: B(:, :)
        ! Working arrays for the singular vectors and singular values.
        real(${kind}$), allocatable :: svdvals_wrk(:)
        ${type}$, allocatable :: umat(:, :), vmat(:, :)
        real(${kind}$), allocatable :: residuals_wrk(:)
        ! Miscellaneous.
        character(len=*), parameter :: this_procedure = 'svds_${type[0]}$${kind}$'
        integer :: nsv, conv
        integer :: i, j, k
        real(${kind}$) :: tol, u0_norm
        logical :: outpost
        character(len=256) :: msg

        if (time_lightkrylov()) call timer%start(this_procedure)
        ! Deals with the optional arguments.
        nsv = size(U)
        kdim_   = optval(kdim, 4*nsv)
        tol     = optval(tolerance, rtol_${kind}$)
        outpost = optval(write_intermediate, .false.)

        ! Allocate working variables.
        allocate(Uwrk(kdim_+1), mold=U(1)) ; call zero_basis(Uwrk)
        if (present(u0)) then
            call copy(Uwrk(1), u0)
            u0_norm = u0%norm(); call Uwrk(1)%scal(one_${type[0]}$${kind}$/u0_norm)
        else
            call Uwrk(1)%rand(.true.)
        endif
        allocate(Vwrk(kdim_+1), mold=V(1)) ; call zero_basis(Vwrk)
        allocate(svdvals_wrk(kdim_)) ; svdvals_wrk = 0.0_${kind}$
        allocate(umat(kdim_, kdim_)) ; umat = 0.0_${kind}$
        allocate(vmat(kdim_, kdim_)) ; vmat = 0.0_${kind}$
        allocate(residuals_wrk(kdim_)) ; residuals_wrk = 0.0_${kind}$
        allocate(B(kdim_+1, kdim_)) ; B = 0.0_${kind}$

        info = 0

        ! Ritz singular triplets computation.
        lanczos_iter : do k = 1, kdim_
            ! Lanczos bidiag. step.
            call bidiagonalization(A, Uwrk, Vwrk, B, info, kstart=k, kend=k, tol=tol)
            call check_info(info, 'bidiagonalization', this_module, this_procedure)

            ! SVD of the k x k bidiagonal matrix and residual computation.
            svdvals_wrk = 0.0_${kind}$ ; umat = 0.0_${kind}$ ; vmat = 0.0_${kind}$

            call svd(B(:k, :k), svdvals_wrk(:k), umat(:k, :k), vmat(:k, :k))
            vmat(:k, :k) = hermitian(vmat(:k, :k))

            residuals_wrk(:k) = svd_residual_${type[0]}$${kind}$(B(k+1, k), vmat(k, :k))

            ! Check for convergence.
            conv = count(residuals_wrk(:k) < tol)
            write(msg,'(I0,A,I0,A,I0,A)') conv, '/', nsv, ' singular values converged after ', k, &
                            & ' iterations of the Lanczos process.'
<<<<<<< HEAD
            call log_information(msg, module=this_module, procedure='svds_${type[0]}$${kind}$')
            if (outpost) call write_results_r${kind}$(svds_output, svdvals_wrk(:k), residuals_wrk(:k), tol)
=======
            call log_information(msg, this_module, this_procedure)
>>>>>>> d14e69b9
            if (conv >= nsv) exit lanczos_iter
        enddo lanczos_iter

        !--------------------------------
        !-----     POST-PROCESS     -----
        !--------------------------------

        ! Singular values.
        S = svdvals_wrk(:nsv) ; residuals = residuals_wrk(:nsv)

        ! Singular vectors.
        k = min(k, kdim_) ; info = k
        call zero_basis(U) ; call zero_basis(V)
        do i = 1, nsv
            do j = 1, k
                call U(i)%axpby(one_${type[0]}$${kind}$, Uwrk(j), umat(j, i))
                call V(i)%axpby(one_${type[0]}$${kind}$, Vwrk(j), vmat(j, i))
            enddo
        enddo
        if (time_lightkrylov()) call timer%stop(this_procedure)
        
        return
    end procedure

    #:endfor
end submodule
<|MERGE_RESOLUTION|>--- conflicted
+++ resolved
@@ -86,12 +86,8 @@
             conv = count(residuals_wrk(:k) < tol)
             write(msg,'(I0,A,I0,A,I0,A)') conv, '/', nsv, ' singular values converged after ', k, &
                             & ' iterations of the Lanczos process.'
-<<<<<<< HEAD
-            call log_information(msg, module=this_module, procedure='svds_${type[0]}$${kind}$')
+            call log_information(msg, this_module, this_procedure)
             if (outpost) call write_results_r${kind}$(svds_output, svdvals_wrk(:k), residuals_wrk(:k), tol)
-=======
-            call log_information(msg, this_module, this_procedure)
->>>>>>> d14e69b9
             if (conv >= nsv) exit lanczos_iter
         enddo lanczos_iter
 
