--- conflicted
+++ resolved
@@ -1676,12 +1676,9 @@
                 conv = count(residuals_wrk(:k) < tol)
                 write(msg,'(I0,A,I0,A,I0,A)') conv, '/', nev, ' eigenvalues converged after ', niter, &
                             & ' steps of the Arnoldi process.'
-<<<<<<< HEAD
                 call log_information(msg, module=this_module, procedure='eigs_rsp')
                 if (outpost) call write_results_csp(eigs_output, eigvals_wrk(:k), residuals_wrk(:k), tol)
-=======
                 call log_information(msg, this_module, this_procedure)
->>>>>>> d14e69b9
                 if (conv >= nev) exit arnoldi_factorization
             enddo arnoldi_factorization
 
@@ -1831,12 +1828,9 @@
                 conv = count(residuals_wrk(:k) < tol)
                 write(msg,'(I0,A,I0,A,I0,A)') conv, '/', nev, ' eigenvalues converged after ', niter, &
                             & ' steps of the Arnoldi process.'
-<<<<<<< HEAD
                 call log_information(msg, module=this_module, procedure='eigs_rdp')
                 if (outpost) call write_results_cdp(eigs_output, eigvals_wrk(:k), residuals_wrk(:k), tol)
-=======
                 call log_information(msg, this_module, this_procedure)
->>>>>>> d14e69b9
                 if (conv >= nev) exit arnoldi_factorization
             enddo arnoldi_factorization
 
@@ -1976,12 +1970,9 @@
                 conv = count(residuals_wrk(:k) < tol)
                 write(msg,'(I0,A,I0,A,I0,A)') conv, '/', nev, ' eigenvalues converged after ', niter, &
                             & ' steps of the Arnoldi process.'
-<<<<<<< HEAD
                 call log_information(msg, module=this_module, procedure='eigs_csp')
                 if (outpost) call write_results_csp(eigs_output, eigvals_wrk(:k), residuals_wrk(:k), tol)
-=======
                 call log_information(msg, this_module, this_procedure)
->>>>>>> d14e69b9
                 if (conv >= nev) exit arnoldi_factorization
             enddo arnoldi_factorization
 
@@ -2121,12 +2112,9 @@
                 conv = count(residuals_wrk(:k) < tol)
                 write(msg,'(I0,A,I0,A,I0,A)') conv, '/', nev, ' eigenvalues converged after ', niter, &
                             & ' steps of the Arnoldi process.'
-<<<<<<< HEAD
                 call log_information(msg, module=this_module, procedure='eigs_cdp')
                 if (outpost) call write_results_cdp(eigs_output, eigvals_wrk(:k), residuals_wrk(:k), tol)
-=======
                 call log_information(msg, this_module, this_procedure)
->>>>>>> d14e69b9
                 if (conv >= nev) exit arnoldi_factorization
             enddo arnoldi_factorization
 
