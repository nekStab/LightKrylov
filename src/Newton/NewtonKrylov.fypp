#:include "../../include/common.fypp"
#:set RC_KINDS_TYPES = REAL_KINDS_TYPES + CMPLX_KINDS_TYPES
module LightKrylov_NewtonKrylov
    use stdlib_optval, only: optval
    use stdlib_strings, only: padr
    use LightKrylov_Constants
    use LightKrylov_Logger
    use LightKrylov_Timing, only: timer => global_lightkrylov_timer, time_lightkrylov
    use LightKrylov_AbstractVectors
    use LightKrylov_AbstractLinops
    use LightKrylov_AbstractSystems
    use LightKrylov_IterativeSolvers
    use LightKrylov_Utils

    implicit none
    private

    character(len=*), parameter :: this_module      = 'LK_NwtKryl'
    character(len=*), parameter :: this_module_long = 'LightKrylov_NewtonKrylov'

    public :: newton
    #:for kind in REAL_KINDS
    public :: constant_tol_${kind}$
    public :: dynamic_tol_${kind}$
    #:endfor

    #:for kind in REAL_KINDS
    type, extends(abstract_opts), public :: newton_${kind}$_opts
        !! Options for Newton-Krylov fixed-point iteration.
        integer :: maxiter = 100
        !! Maximum number of Newton iterations (default = 100)
        logical :: ifbisect = .false.
        !! Bisection toggle to enforce residual reduction (default = .false.)
        integer :: maxstep_bisection = 5
        !! Maximum number of bisections (evaluations of F) for step selection (default = 5)
        !! Ignored if ifbisect = .false.
        logical :: if_print_metadata = .false.
        !! Print interation metadata on exit (default = .false.)
    end type
    
    #:endfor

    #:for kind in REAL_KINDS
    type, extends(abstract_metadata), public :: newton_${kind}$_metadata
        !! Metadata for Newton-Krylov fixed-point iteration.
        integer :: n_iter = 0
        !! Iteration counter
        integer :: eval_counter_record = 0
        !! System response evaluation counter:
        !! N.B.: For each of these evals the current residual and tolerance are recorded.
        real(${kind}$), dimension(:), allocatable :: res
        !! Residual history
        real(${kind}$), dimension(:), allocatable :: tol
        !! Tolerance history
        logical :: converged = .false.
        !! Convergence flag
        logical :: input_is_fixed_point = .false.
        !! Flag indicating lucky convergence (Newton is not run and no solution is computed)
        integer :: info = 0
        !! Copy of the information flag for completeness
    contains
        procedure, pass(self), public :: print => print_newton_${kind}$
        procedure, pass(self), public :: reset => reset_newton_${kind}$
        procedure, pass(self), public :: record => record_data_${kind}$
    end type
   
    #:endfor



    interface newton
        !! Implements the simple Newton-Krylov method for finding roots (fixed points) of a nonlinear vector-valued function
        !! \( F(\mathbf{X}) \), i.e. solutions \( \mathbf{X}^* \) such that \( F(\mathbf{X}^*) - \mathbf{X}^* = \mathbf{0} \) 
        !! starting from an initial guess via successive solution increments based on local linearization \( \mathbf{J}_\mathbf{X} \) 
        !! (the Jacobian) of the nonlinear function in the vicinity of the current solution.
        !!
        !! **Algorthmic Features**
        !!
        !! - At iteration \(k\), the standard Newton step \( \mathbf{\delta x}_k\) is computed as the solution of the linear system
        !!   
        !! $$ \mathbf{J}_\mathbf{X_k} \mathbf{\delta x}_k = \mathbf{r}_k $$
        !!
        !!   where \( \mathbf{r}_k = -F(\mathbf{X}_k) \) is the residual of the nonlinear function. The new guess for the fixed
        !!   point is then given by:
        !!
        !! $$ \mathbf{X}_{k+1} = \mathbf{X}_k + \alpha \mathbf{\delta x}_k$$
        !!
        !!   where \( \alpha \in \left( 0, 1 \right] \) parametrizes the step length. The standard Newton algorithm sets \( \alpha = 1 \).
        !!
        !! - The Jacobian is never assembled and the linear system is solved using one of the available iterative solvers.
        !! - When the residual norm does not decrease during iteration indicating that the linearization is not a very
        !!   accurate model of the function's behaviour, which often happens during the initial iterations, a 1D step bisection
        !!   method based on the golden ratio is implemented to dampen the step and improve convergence of the method.
        !! - The implementation allows for dynamic tolerances (also known as inexact Newton), where the approximation for 
        !!   the residual and the linear system can be solved with relaxed tolerances to reduce overall time to solution.
        !! - The method is suitable to both fixed points and periodic orbits via the choice of residual and corresponding
        !!   Jacobian matrix. In the case of unforced periodic orbits, the period is itself an unknown that must be included
        !!   in the iteration.
        !!
        !! **Advantages**
        !!
        !! - The iterative solution of the linear systems has a comparatively low storage footprint.
        !! - If the Newton iteration converges, the convergence is formally asymptotically of second order. Using dynamic
        !!   tolerances and line searches slightly reduce this convergence rate in exchange for a larger convergence region.
        !! 
        !! **Limitations**
        !!
        !! - The method is not guaranteed to converge if the initial guess is too far from the fixed point. 
        !!   If the Newton iteration diverges even with step bisection, the best suggestion is to find a 
        !!   better initial guess. If this is not feasible, some alternatives to improve the convergence 
        !!   of the Newton iteration are possible (but not implemented to date), including various line search
        !!   algorithms and trust region methods (doglog, double dogleg, hookstep, ...).
        !!
        !! **References**
        !!
        !! - Sánchez, J., Net, M., Garcıa-Archilla, B., & Simó, C. (2004). "Newton–Krylov continuation of periodic orbits 
        !!   for Navier–Stokes flows". Journal of Computational Physics, 201(1), 13-33.
        !! - Viswanath, D. (2007). "Recurrent motions within plane Couette turbulence". Journal of Fluid Mechanics, 580, 339-358.
        !! - Duguet, Y., Pringle, C. C. T., Kerswell, R. R. (2008). "Relative periodic orbits in transitional pipe flow". Physics
        !!   of Fluids, 20(11), 114102.
        !! - Frantz, R. A., Loiseau, J. C., & Robinet, J. C. (2023). "Krylov methods for large-scale dynamical systems: Application 
        !!   in fluid dynamics". Applied Mechanics Reviews, 75(3), 030802.
        #:for kind, type in RC_KINDS_TYPES
        module procedure newton_${type[0]}$${kind}$
        #:endfor
    end interface

    abstract interface
        #:for kind in REAL_KINDS
        subroutine abstract_scheduler_${kind}$(tol, target_tol, rnorm, iter, info)
            import ${kind}$
            !! Abstract interface to define a tolerance scheduler for the Newton iteration
            real(${kind}$), intent(out) :: tol
            !! Tolerance to be used
            real(${kind}$), intent(in) :: target_tol
            !! Target tolerance
            real(${kind}$), intent(in)  :: rnorm
            !! Norm of the residual of the current iterate
            integer,  intent(in)  :: iter
            !! Newton iteration count
            integer,  intent(out)  :: info
            !! Information flag
        end subroutine abstract_scheduler_${kind}$

        #:endfor
    end interface

contains
    !------------------------------------------------------
    !-----     TYPE BOUND PROCEDURES FOR METADATA     -----
    !------------------------------------------------------

    #:for kind in REAL_KINDS
    subroutine print_newton_${kind}$(self, reset_counters, verbose)
        character(len=*), parameter :: this_procedure = 'print_newton_${kind}$'
        class(newton_${kind}$_metadata), intent(inout) :: self
        logical, optional, intent(in) :: reset_counters
        !! Reset all counters to zero after printing?
        logical, optional, intent(in) :: verbose
        !! Print the residual full residual history?
        ! internals
        integer :: i
        logical :: ifreset, ifverbose
        character(len=128) :: msg

        ifreset   = optval(reset_counters, .false.)
        ifverbose = optval(verbose, .false.)

        write(msg,'(A30,I20)') padr('Iterations: ', 30), self%n_iter
        call logger%log_message(msg, this_module, this_procedure)
        if (ifverbose) then
            write(msg,'(14X,A15,2X,A15)') 'Residual', 'Tolerance'
            call logger%log_message(msg, this_module, this_procedure)
            write(msg,'(A14,E15.8,2X,E15.8)') '   INIT:', self%res(1), self%tol(1)
            call logger%log_message(msg, this_module, this_procedure)
            do i = 2, size(self%res) - 1
               write(msg,'(A,I4,A,E15.8,2X,E15.8)') '   Step ', i-1, ': ', self%res(i), self%tol(i)
               call logger%log_message(msg, this_module, this_procedure)
            end do
            i = size(self%res)
            write(msg,'(A14,E15.8,2X,E15.8)') '   FINAL:', self%res(i), self%tol(i)
            call logger%log_message(msg, this_module, this_procedure)
        else
            write(msg,'(A30,E20.8)') padr('Residual: ', 30), self%res(size(self%res))
            call logger%log_message(msg, this_module, this_procedure)
        end if
        if (self%converged) then
            call logger%log_message('Status: CONVERGED', this_module, this_procedure)
        else
            call logger%log_message('Status: NOT CONVERGED', this_module, this_procedure)
        end if
        if (ifreset) call self%reset()
        return
    end subroutine print_newton_${kind}$

    subroutine reset_newton_${kind}$(self)
        class(newton_${kind}$_metadata), intent(inout) :: self
        self%n_iter = 0
        self%eval_counter_record = 0
        self%converged = .false.
        self%info = 0
        if (allocated(self%res)) deallocate(self%res)
        if (allocated(self%tol)) deallocate(self%tol)
        return
    end subroutine reset_newton_${kind}$

    subroutine record_data_${kind}$(self, res, tol)
        class(newton_${kind}$_metadata), intent(inout) :: self
        real(${kind}$) :: res
        !! Residual of the current evaluation
        real(${kind}$) :: tol
        !! Tolerance of the current evaluation
        if (.not.allocated(self%res)) then
            allocate(self%res(1))
            self%res(1) = res
        else
            self%res = [ self%res, res ]
        end if
        if (.not.allocated(self%tol)) then
            allocate(self%tol(1))
            self%tol(1) = tol
        else
            self%tol = [ self%tol, tol ]
        end if
        self%eval_counter_record = self%eval_counter_record + 1
        return
    end subroutine record_data_${kind}$

    #:endfor


<<<<<<< HEAD
   #:for kind, type in RC_KINDS_TYPES
   subroutine newton_${type[0]}$${kind}$(sys, X, solver, info, rtol, atol, options, linear_solver_options, preconditioner, scheduler, meta)
      class(abstract_system_${type[0]}$${kind}$),                         intent(inout) :: sys
      !! Dynamical system for which we wish to compute a fixed point
      class(abstract_vector_${type[0]}$${kind}$),                         intent(inout) :: X
      !! Initial guess for the fixed point, will be overwritten with solution
      procedure(abstract_linear_solver_${type[0]}$${kind}$)                :: solver
      !! Linear solver to be used to find Newton step
      integer,                                            intent(out)   :: info
      !! Information flag
      real(${kind}$),                                 optional, intent(in)    :: rtol
      real(${kind}$)                                                          :: target_rtol
      real(${kind}$),                                 optional, intent(in)    :: atol
      real(${kind}$)                                                          :: target_atol
      !! Target absolute solver tolerance
      type(newton_${kind}$_opts),                     optional, intent(in)    :: options
      type(newton_${kind}$_opts)                                              :: opts
      !! Options for the Newton-Krylov iteration
      class(abstract_opts),                     optional, intent(in)    :: linear_solver_options
      !! Options for the linear solver
      class(abstract_precond_${type[0]}$${kind}$),              optional, intent(in)    :: preconditioner
      !! Preconditioner for the linear solver
      procedure(abstract_scheduler_${kind}$),         optional                :: scheduler
      class(abstract_metadata),                       optional,   intent(out) :: meta
      !! Metadata.

      !--------------------------------------
      !-----     Internal variables     -----
      !--------------------------------------
      
      procedure(abstract_scheduler_${kind}$),      pointer :: tolerance_scheduler => null()
      class(abstract_vector_${type[0]}$${kind}$), allocatable        :: residual, increment
      real(${kind}$)           :: rnorm, tol, target_tol
      integer            :: i, maxiter, maxstep_bisection
      type(newton_${kind}$_metadata) :: newton_meta
      character(len=256) :: msg
      
      if (time_lightkrylov()) call timer%start('newton_${type[0]}$${kind}$')
      
      ! Newton-solver tolerance
      target_rtol = optval(rtol, rtol_${kind}$)
      target_atol = optval(atol, atol_${kind}$)

      ! Newton-Krylov options
      if (present(options)) then
         opts = options
      else
         opts = newton_${kind}$_opts()
      end if
      ! Scheduler
      if (present(scheduler)) then
         tolerance_scheduler => scheduler
      else
         tolerance_scheduler => constant_tol_${kind}$
      endif

      ! Initialisation
      info = 0 
      maxiter = opts%maxiter
      maxstep_bisection = opts%maxstep_bisection
      allocate(residual, source=X); call residual%zero()
      allocate(increment,source=X); call increment%zero()
      ! Initialize metadata & reset eval counter
      newton_meta = newton_${kind}$_metadata()
      call sys%reset_eval_counter('newton%init')

      ! Get initial residual.
      call sys%eval(X, residual, target_atol)
      rnorm = residual%norm()
      target_tol = target_rtol*rnorm + target_atol

      ! Save metadata.
      call newton_meta%record(rnorm, target_tol)

      ! Check for lucky convergence.
      if (rnorm < target_tol) then
         write(msg,'(2(A,E11.4))') 'rnorm= ', rnorm, ', target= ', target_tol
         call logger%log_warning(msg, module=this_module, procedure='newton_${type[0]}$${kind}$')
         write(msg,'(A)') 'Initial guess is a fixed point to tolerance!'
         call logger%log_warning(msg, module=this_module, procedure='newton_${type[0]}$${kind}$')
         newton_meta%converged = .true.
         newton_meta%input_is_fixed_point = .true.
         return
      end if

      write(msg,'(A)') 'Starting Newton iteration ...'
      call logger%log_information(msg, module=this_module, procedure='newton_${type[0]}$${kind}$')
      ! Newton iteration
      newton: do i = 1, maxiter

         ! Set dynamic tolerances for Newton iteration and linear solves.
         call tolerance_scheduler(tol, target_tol, rnorm, i, info)
         write(msg,"(A,I0,3(A,E11.4))") 'Start step ', i, ': rnorm= ', rnorm, ', tol= ', tol, ', target= ', target_tol
         call logger%log_message(msg, module=this_module, procedure='newton_${type[0]}$${kind}$')

         ! Define the Jacobian
         sys%jacobian%X = X
=======
    #:for kind, type in RC_KINDS_TYPES
    subroutine newton_${type[0]}$${kind}$(sys, X, solver, info, rtol, atol, options, linear_solver_options, preconditioner, scheduler, meta)
        class(abstract_system_${type[0]}$${kind}$),                         intent(inout) :: sys
        !! Dynamical system for which we wish to compute a fixed point
        class(abstract_vector_${type[0]}$${kind}$),                         intent(inout) :: X
        !! Initial guess for the fixed point, will be overwritten with solution
        procedure(abstract_linear_solver_${type[0]}$${kind}$)                :: solver
        !! Linear solver to be used to find Newton step
        integer,                                            intent(out)   :: info
        !! Information flag
        real(${kind}$),                                 optional, intent(in)    :: rtol
        real(${kind}$)                                                          :: target_rtol
        real(${kind}$),                                 optional, intent(in)    :: atol
        real(${kind}$)                                                          :: target_atol
        !! Target absolute solver tolerance
        type(newton_${kind}$_opts),                     optional, intent(in)    :: options
        type(newton_${kind}$_opts)                                              :: opts
        !! Options for the Newton-Krylov iteration
        class(abstract_opts),                     optional, intent(in)    :: linear_solver_options
        !! Options for the linear solver
        class(abstract_precond_${type[0]}$${kind}$),              optional, intent(in)    :: preconditioner
        !! Preconditioner for the linear solver
        procedure(abstract_scheduler_${kind}$),         optional                :: scheduler
        class(abstract_metadata),                       optional,   intent(out) :: meta
        !! Metadata.

        !--------------------------------------
        !-----     Internal variables     -----
        !--------------------------------------

        character(len=*), parameter :: this_procedure = 'newton_${type[0]}$${kind}$'
        procedure(abstract_scheduler_${kind}$),      pointer :: tolerance_scheduler => null()
        class(abstract_vector_${type[0]}$${kind}$), allocatable        :: residual, increment
        real(${kind}$)           :: rnorm, tol, target_tol
        integer            :: i, maxiter, maxstep_bisection
        type(newton_${kind}$_metadata) :: newton_meta
        character(len=256) :: msg
>>>>>>> d14e69b9
        
        if (time_lightkrylov()) call timer%start(this_procedure)
        
        ! Newton-solver tolerance
        target_rtol = optval(rtol, rtol_${kind}$)
        target_atol = optval(atol, atol_${kind}$)

        ! Newton-Krylov options
        if (present(options)) then
            opts = options
        else
            opts = newton_${kind}$_opts()
        end if
        ! Scheduler
        if (present(scheduler)) then
            tolerance_scheduler => scheduler
        else
            tolerance_scheduler => constant_tol_${kind}$
        endif

        ! Initialisation
        info = 0 
        maxiter = opts%maxiter
        maxstep_bisection = opts%maxstep_bisection
        allocate(residual, source=X); call residual%zero()
        allocate(increment,source=X); call increment%zero()
        ! Initialize metadata & reset eval counter
        newton_meta = newton_${kind}$_metadata()
        call sys%reset_eval_counter('newton%init')

        ! Get initial residual.
        call sys%eval(X, residual, target_atol)
        rnorm = residual%norm()
        target_tol = target_rtol*rnorm + target_atol

        ! Save metadata.
        call newton_meta%record(rnorm, target_tol)

        ! Check for lucky convergence.
        if (rnorm < target_tol) then
            write(msg,'(2(A,E11.4))') 'rnorm= ', rnorm, ', target= ', target_tol
            call logger%log_warning(msg, this_module, this_procedure)
            write(msg,'(A)') 'Initial guess is a fixed point to tolerance!'
            call logger%log_warning(msg, this_module, this_procedure)
            newton_meta%converged = .true.
            return
        end if

        write(msg,'(A)') 'Starting Newton iteration ...'
        call logger%log_information(msg, this_module, this_procedure)
        ! Newton iteration
        newton: do i = 1, maxiter

            ! Set dynamic tolerances for Newton iteration and linear solves.
            call tolerance_scheduler(tol, target_tol, rnorm, i, info)
            write(msg,"(A,I0,3(A,E11.4))") 'Start step ', i, ': rnorm= ', rnorm, ', tol= ', tol, ', target= ', target_tol
            call logger%log_message(msg, this_module, this_procedure)

            ! Define the Jacobian
            sys%jacobian%X = X
            
            ! Solve the linear system using GMRES.
            call residual%chsgn(); call increment%zero()
            call solver(sys%jacobian, residual, increment, info, atol=tol, &
                & preconditioner=preconditioner, options=linear_solver_options, transpose=.false.)
            call check_info(info, 'linear_solver', this_module, this_procedure)

            ! Update the solution and overwrite X0
            if (opts%ifbisect) then
                call increment_bisection_${type[0]}$${kind}$(X, sys, increment, rnorm, tol, maxstep_bisection)
            else
                call X%add(increment)
            endif

            ! Evaluate new residual
            call sys%eval(X, residual, tol)
            rnorm = residual%norm()

            ! Save metadata.
            newton_meta%n_iter = newton_meta%n_iter + 1
            call newton_meta%record(rnorm, tol)

            ! Check for convergence.
            if (rnorm < tol) then
                if (tol >= target_tol .and. tol < 100.0_${kind}$*target_tol) then
                ! the tolerances are not at the target, check the accurate residual
                call sys%eval(X, residual, target_tol)
                rnorm = residual%norm()

                if (rnorm < target_tol) then
                    write(msg,'(A,I0,A)') 'Newton iteration converged after ',i,' iterations.'
                    call logger%log_message(msg, this_module, this_procedure)
                    ! Save metadata
                    call newton_meta%record(rnorm, target_tol)
                    newton_meta%converged = .true.
                    exit newton
                else
                    write(msg,'(A)') 'Dynamic tolerance but not target tolerance reached. Continue iteration.'
                    call logger%log_warning(msg, this_module, this_procedure)
                end if
                end if
            end if

        enddo newton

        if (.not.newton_meta%converged) then
            write(msg,'(A,I0,A)') 'Newton iteration did not converge within', maxiter, 'steps.'
            call logger%log_warning(msg, this_module, this_procedure)
            info = -1
        endif

        ! Finalize metadata
        newton_meta%info = info

        if (opts%if_print_metadata) call newton_meta%print()

        ! Set metadata output
        if (present(meta)) then
            select type(meta)
            type is (newton_${kind}$_metadata)
                meta = newton_meta
            class default
                call stop_error("The optional intent [OUT] argument 'meta' must be of 'type newton_${kind}$_metadata'", &
                              & this_module, this_procedure)
            end select
        end if

        call sys%reset_eval_counter('newton%post')
        if (time_lightkrylov()) call timer%stop(this_procedure)
        
        return
    end subroutine newton_${type[0]}$${kind}$

    #:endfor

    #:for kind, type in RC_KINDS_TYPES
    subroutine increment_bisection_${type[0]}$${kind}$(X, sys, increment, rold, tol, maxstep)
        !! Classic 1D bisection method based on the golden ratio to damped the Newton step in 
        !! order to maximally reduce the residual at each iteration.
        class(abstract_vector_${type[0]}$${kind}$), intent(inout) :: X
        !! Current system state to be updated
        class(abstract_system_${type[0]}$${kind}$), intent(inout) :: sys
        !! Dynamical system for which the residual is minimized
        class(abstract_vector_${type[0]}$${kind}$), intent(in)    :: increment
        !! Newton step computed from the standard method
        real(${kind}$),                   intent(in)    :: rold
        !! Residual of the current system state to determine improvement
        real(${kind}$),                   intent(in)    :: tol
        integer,                    intent(in)    :: maxstep
        !! Maximum number of bisection steps. Each additional bisection step requires an evaluation of the nonlinear function

        ! internals
        character(len=*), parameter :: this_procedure = 'increment_bisection_${type[0]}$${kind}$'
        integer :: i, j, idx(1)
        real(${kind}$) :: invphi, invphi2
        #:if type[0] == "c"
        complex(${kind}$) :: alpha(4), step
        #:else
        real(${kind}$) :: alpha(4), step
        #:endif
        real(${kind}$) :: res(4)
        class(abstract_vector_${type[0]}$${kind}$), allocatable :: Xin, residual
        character(len=256) :: msg

        allocate(Xin, source=X)
        allocate(residual, source=X); call residual%zero()
        step    = one_${type[0]}$${kind}$
        invphi  = (sqrt(5.0) - 1.0)/2.0  ! 1 / phi
        invphi2 = (3.0 - sqrt(5.0))/2.0  ! 1 / phi**2
        alpha = (/ zero_${type[0]}$${kind}$, invphi2*one_${type[0]}$${kind}$, invphi*one_${type[0]}$${kind}$, one_${type[0]}$${kind}$ /)
        res   = (/ rold, zero_r${kind}$, zero_r${kind}$, zero_r${kind}$ /)

        call X%add(increment)
        ! evaluate residual norm
        call sys%eval(X, residual, tol)
        res(4) = residual%norm()
        write(msg,'(*(A,E11.4),A)') 'res_old= ', res(1), ', res_new= ', res(4), ' (full step)'
        call logger%log_information(msg, this_module, this_procedure)

        if (res(4) > rold) then
            write(msg,'(A)') 'Start Newton step bisection ... '
            call logger%log_information(msg, this_module, this_procedure)
            ! compute new trial solutions
            do j = 2, 3
                call copy(X, Xin)
                call X%axpby(one_${type[0]}$${kind}$, increment, alpha(j))
                call sys%eval(X, residual, tol)
                res(j) = residual%norm()
            end do

            do i = 1, maxstep
                step = step * invphi
                write(msg,'(4X,I0,A,4(1X,F6.4),A,4(1X,E11.4))') i, ': alpha=', alpha, ': res=', res
                call logger%log_information(msg, this_module, this_procedure)
                if (res(2) < res(3)) then
                ! alphas
                ! a1 is kept
                alpha(3:4) = alpha(2:3)           
                ! residuals
                ! r1 is kept
                res(3:4) = res(2:3)
                ! new point --> a2, r2
                alpha(2) = alpha(1) + step * invphi2
                call copy(X, Xin)
                call X%axpby(one_${type[0]}$${kind}$, increment, alpha(2))
                call sys%eval(X, residual, tol)
                res(2) = residual%norm()
                else
                ! alphas
                alpha(1:2) = alpha(2:3)
                ! a4 is kept
                ! residuals
                res(1:2) = res(2:3)
                ! r4 is kept
                ! new point --> a3, r3
                alpha(3) = alpha(1) + step * invphi
                call copy(X, Xin)
                call X%axpby(one_${type[0]}$${kind}$, increment, alpha(3))
                call sys%eval(X, residual, tol)
                res(3) = residual%norm()
                end if
                write(msg,'(4X,I0,2(A,F6.4))') i, ': New interval: ', alpha(1), ' <= alpha <= ', alpha(4)
                call logger%log_information(msg, this_module, this_procedure)
            end do
            ! set new vector to optimal step
            idx = minloc(res)
            if (abs(alpha(idx(1))) < rtol_dp) then
                call stop_error('Residual does not decrease!',this_module,this_procedure)
            end if
            write(msg,'(A,F6.4)') 'Optimal damping: alpha= ', alpha(idx(1))
            call logger%log_information(msg, this_module, this_procedure)
            call copy(X, Xin)
            call X%axpby(one_${type[0]}$${kind}$, increment, alpha(idx(1)))
        else
            write(msg,'(A)') 'Full Newton step reduces the residual. Skip bisection.'
            call logger%log_information(msg, this_module, this_procedure)
        end if

        return
    end subroutine

    #:endfor

    #:for kind, type in REAL_KINDS_TYPES
    !--------------------------------------------------------------------
    !-----     Definition of two basic tolerance schedulers (${kind}$)    -----
    !--------------------------------------------------------------------

    subroutine constant_tol_${kind}$(tol, target_tol, rnorm, iter, info)
        !! Constant tolerance scheduler for the Newton iteration
        real(${kind}$), intent(out) :: tol
        !! Tolerance to be used
        real(${kind}$), intent(in) :: target_tol
        !! Target tolerance
        real(${kind}$), intent(in)  :: rnorm
        !! Norm of the residual of the current iterate
        integer,  intent(in)  :: iter
        !! Newton iteration count
        integer,  intent(out)  :: info
        !! Information flag
        ! internals
        character(len=*), parameter :: this_procedure = 'constant_tol_${kind}$'
        character(len=256) :: msg
        tol = target_tol
        if (target_tol < atol_${kind}$) then
            tol = atol_${kind}$
            write(msg,'(A,E9.2)') 'Input tolerance below atol! Resetting solver tolerance to atol= ', tol
            call logger%log_warning(msg, this_module, this_procedure)
        else
            write(msg,'(A,E9.2)') 'Solver tolerance set to tol= ', tol
            call logger%log_information(msg, this_module, this_procedure)
        end if
        return
    end subroutine constant_tol_${kind}$

    subroutine dynamic_tol_${kind}$(tol, target_tol, rnorm, iter, info)
        !! Dynamic tolerance scheduler for the Newton iteration setting tol based on the current residual tol
        real(${kind}$), intent(out) :: tol
        !! Tolerance to be used
        real(${kind}$), intent(in) :: target_tol
        !! Target tolerance
        real(${kind}$), intent(in)  :: rnorm
        !! Norm of the residual of the current iterate
        integer,  intent(in)  :: iter
        !! Newton iteration count
        integer,  intent(out)  :: info
        !! Information flag
        ! internals
        character(len=*), parameter :: this_procedure = 'dynamic_tol_${kind}$'
        real(${kind}$) :: tol_old, target_tol_
        character(len=256) :: msg

        target_tol_ = max(target_tol, atol_${kind}$)
        if (target_tol < atol_${kind}$) then
            write(msg,'(A,E9.2)') 'Input target tolerance below atol! Resetting target to atol= ', target_tol_
            call logger%log_warning(msg, this_module, this_procedure)
        end if
        
        tol_old = tol
        tol = max(0.1*rnorm, target_tol_)

        if (tol /= tol_old) then
            if (tol == target_tol_) then
                write(msg,'(A,E9.2)') 'Solver tolerance set to input target. tol= ', tol
            else
                write(msg,'(A,E9.2)') 'Solver tolerance set to tol= ', tol
            end if
            call logger%log_information(msg, this_module, this_procedure)
        else
            write(msg,'(A,E9.2)') 'solver tolerances unchanged at tol= ', tol_old
            call logger%log_information(msg, this_module, this_procedure)
        end if
        return
    end subroutine dynamic_tol_${kind}$

   #:endfor

end module LightKrylov_NewtonKrylov<|MERGE_RESOLUTION|>--- conflicted
+++ resolved
@@ -229,105 +229,6 @@
     #:endfor
 
 
-<<<<<<< HEAD
-   #:for kind, type in RC_KINDS_TYPES
-   subroutine newton_${type[0]}$${kind}$(sys, X, solver, info, rtol, atol, options, linear_solver_options, preconditioner, scheduler, meta)
-      class(abstract_system_${type[0]}$${kind}$),                         intent(inout) :: sys
-      !! Dynamical system for which we wish to compute a fixed point
-      class(abstract_vector_${type[0]}$${kind}$),                         intent(inout) :: X
-      !! Initial guess for the fixed point, will be overwritten with solution
-      procedure(abstract_linear_solver_${type[0]}$${kind}$)                :: solver
-      !! Linear solver to be used to find Newton step
-      integer,                                            intent(out)   :: info
-      !! Information flag
-      real(${kind}$),                                 optional, intent(in)    :: rtol
-      real(${kind}$)                                                          :: target_rtol
-      real(${kind}$),                                 optional, intent(in)    :: atol
-      real(${kind}$)                                                          :: target_atol
-      !! Target absolute solver tolerance
-      type(newton_${kind}$_opts),                     optional, intent(in)    :: options
-      type(newton_${kind}$_opts)                                              :: opts
-      !! Options for the Newton-Krylov iteration
-      class(abstract_opts),                     optional, intent(in)    :: linear_solver_options
-      !! Options for the linear solver
-      class(abstract_precond_${type[0]}$${kind}$),              optional, intent(in)    :: preconditioner
-      !! Preconditioner for the linear solver
-      procedure(abstract_scheduler_${kind}$),         optional                :: scheduler
-      class(abstract_metadata),                       optional,   intent(out) :: meta
-      !! Metadata.
-
-      !--------------------------------------
-      !-----     Internal variables     -----
-      !--------------------------------------
-      
-      procedure(abstract_scheduler_${kind}$),      pointer :: tolerance_scheduler => null()
-      class(abstract_vector_${type[0]}$${kind}$), allocatable        :: residual, increment
-      real(${kind}$)           :: rnorm, tol, target_tol
-      integer            :: i, maxiter, maxstep_bisection
-      type(newton_${kind}$_metadata) :: newton_meta
-      character(len=256) :: msg
-      
-      if (time_lightkrylov()) call timer%start('newton_${type[0]}$${kind}$')
-      
-      ! Newton-solver tolerance
-      target_rtol = optval(rtol, rtol_${kind}$)
-      target_atol = optval(atol, atol_${kind}$)
-
-      ! Newton-Krylov options
-      if (present(options)) then
-         opts = options
-      else
-         opts = newton_${kind}$_opts()
-      end if
-      ! Scheduler
-      if (present(scheduler)) then
-         tolerance_scheduler => scheduler
-      else
-         tolerance_scheduler => constant_tol_${kind}$
-      endif
-
-      ! Initialisation
-      info = 0 
-      maxiter = opts%maxiter
-      maxstep_bisection = opts%maxstep_bisection
-      allocate(residual, source=X); call residual%zero()
-      allocate(increment,source=X); call increment%zero()
-      ! Initialize metadata & reset eval counter
-      newton_meta = newton_${kind}$_metadata()
-      call sys%reset_eval_counter('newton%init')
-
-      ! Get initial residual.
-      call sys%eval(X, residual, target_atol)
-      rnorm = residual%norm()
-      target_tol = target_rtol*rnorm + target_atol
-
-      ! Save metadata.
-      call newton_meta%record(rnorm, target_tol)
-
-      ! Check for lucky convergence.
-      if (rnorm < target_tol) then
-         write(msg,'(2(A,E11.4))') 'rnorm= ', rnorm, ', target= ', target_tol
-         call logger%log_warning(msg, module=this_module, procedure='newton_${type[0]}$${kind}$')
-         write(msg,'(A)') 'Initial guess is a fixed point to tolerance!'
-         call logger%log_warning(msg, module=this_module, procedure='newton_${type[0]}$${kind}$')
-         newton_meta%converged = .true.
-         newton_meta%input_is_fixed_point = .true.
-         return
-      end if
-
-      write(msg,'(A)') 'Starting Newton iteration ...'
-      call logger%log_information(msg, module=this_module, procedure='newton_${type[0]}$${kind}$')
-      ! Newton iteration
-      newton: do i = 1, maxiter
-
-         ! Set dynamic tolerances for Newton iteration and linear solves.
-         call tolerance_scheduler(tol, target_tol, rnorm, i, info)
-         write(msg,"(A,I0,3(A,E11.4))") 'Start step ', i, ': rnorm= ', rnorm, ', tol= ', tol, ', target= ', target_tol
-         call logger%log_message(msg, module=this_module, procedure='newton_${type[0]}$${kind}$')
-
-         ! Define the Jacobian
-         sys%jacobian%X = X
-=======
     #:for kind, type in RC_KINDS_TYPES
     subroutine newton_${type[0]}$${kind}$(sys, X, solver, info, rtol, atol, options, linear_solver_options, preconditioner, scheduler, meta)
         class(abstract_system_${type[0]}$${kind}$),                         intent(inout) :: sys
@@ -365,7 +266,6 @@
         integer            :: i, maxiter, maxstep_bisection
         type(newton_${kind}$_metadata) :: newton_meta
         character(len=256) :: msg
->>>>>>> d14e69b9
         
         if (time_lightkrylov()) call timer%start(this_procedure)
         
@@ -411,7 +311,8 @@
             write(msg,'(A)') 'Initial guess is a fixed point to tolerance!'
             call logger%log_warning(msg, this_module, this_procedure)
             newton_meta%converged = .true.
-            return
+            newton_meta%input_is_fixed_point = .true.
+         return
         end if
 
         write(msg,'(A)') 'Starting Newton iteration ...'
