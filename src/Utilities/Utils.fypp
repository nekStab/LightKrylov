--- conflicted
+++ resolved
@@ -278,7 +278,7 @@
 
     interface apply_givens_rotation
         #:for kind, type in RC_KINDS_TYPES
-        module subroutine apply_givens_rotation_${type[0]}$${kind}$(h, c, s)
+        pure module subroutine apply_givens_rotation_${type[0]}$${kind}$(h, c, s)
             implicit none(type, external)
             ${type}$, target, contiguous, intent(inout) :: h(:)
             !! k-th column of the Hessenberg matrix.
@@ -290,22 +290,4 @@
 
         #:endfor
     end interface
-<<<<<<< HEAD
-=======
-
-    interface solve_triangular
-        #:for kind, type in RC_KINDS_TYPES
-        pure module function solve_triangular_${type[0]}$${kind}$(A, b) result(x)
-            implicit none(type, external)
-            ${type}$, intent(in) :: A(:, :)
-            !! Matrix to invert.
-            ${type}$, intent(in) :: b(:)
-            !! Right-hand side vector.
-            ${type}$, allocatable :: x(:)
-            !! Solution vector.
-        end function solve_triangular_${type[0]}$${kind}$
-
-        #:endfor
-    end interface
->>>>>>> 2dd1f56c
 end module LightKrylov_Utils