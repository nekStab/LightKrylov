--- conflicted
+++ resolved
@@ -445,12 +445,8 @@
             real(sp), intent(inout) :: s(:)
             !! Sine components of the Givens rotations.
         end subroutine apply_givens_rotation_rsp
-<<<<<<< HEAD
-        module subroutine apply_givens_rotation_rdp(h, c, s)
-=======
 
         pure module subroutine apply_givens_rotation_rdp(h, c, s)
->>>>>>> 2dd1f56c
             implicit none(type, external)
             real(dp), target, contiguous, intent(inout) :: h(:)
             !! k-th column of the Hessenberg matrix.
@@ -459,12 +455,8 @@
             real(dp), intent(inout) :: s(:)
             !! Sine components of the Givens rotations.
         end subroutine apply_givens_rotation_rdp
-<<<<<<< HEAD
-        module subroutine apply_givens_rotation_csp(h, c, s)
-=======
 
         pure module subroutine apply_givens_rotation_csp(h, c, s)
->>>>>>> 2dd1f56c
             implicit none(type, external)
             complex(sp), target, contiguous, intent(inout) :: h(:)
             !! k-th column of the Hessenberg matrix.
@@ -473,12 +465,8 @@
             complex(sp), intent(inout) :: s(:)
             !! Sine components of the Givens rotations.
         end subroutine apply_givens_rotation_csp
-<<<<<<< HEAD
-        module subroutine apply_givens_rotation_cdp(h, c, s)
-=======
 
         pure module subroutine apply_givens_rotation_cdp(h, c, s)
->>>>>>> 2dd1f56c
             implicit none(type, external)
             complex(dp), target, contiguous, intent(inout) :: h(:)
             !! k-th column of the Hessenberg matrix.
@@ -489,50 +477,4 @@
         end subroutine apply_givens_rotation_cdp
 
     end interface
-<<<<<<< HEAD
-=======
-
-    interface solve_triangular
-        pure module function solve_triangular_rsp(A, b) result(x)
-            implicit none(type, external)
-            real(sp), intent(in) :: A(:, :)
-            !! Matrix to invert.
-            real(sp), intent(in) :: b(:)
-            !! Right-hand side vector.
-            real(sp), allocatable :: x(:)
-            !! Solution vector.
-        end function solve_triangular_rsp
-
-        pure module function solve_triangular_rdp(A, b) result(x)
-            implicit none(type, external)
-            real(dp), intent(in) :: A(:, :)
-            !! Matrix to invert.
-            real(dp), intent(in) :: b(:)
-            !! Right-hand side vector.
-            real(dp), allocatable :: x(:)
-            !! Solution vector.
-        end function solve_triangular_rdp
-
-        pure module function solve_triangular_csp(A, b) result(x)
-            implicit none(type, external)
-            complex(sp), intent(in) :: A(:, :)
-            !! Matrix to invert.
-            complex(sp), intent(in) :: b(:)
-            !! Right-hand side vector.
-            complex(sp), allocatable :: x(:)
-            !! Solution vector.
-        end function solve_triangular_csp
-
-        pure module function solve_triangular_cdp(A, b) result(x)
-            implicit none(type, external)
-            complex(dp), intent(in) :: A(:, :)
-            !! Matrix to invert.
-            complex(dp), intent(in) :: b(:)
-            !! Right-hand side vector.
-            complex(dp), allocatable :: x(:)
-            !! Solution vector.
-        end function solve_triangular_cdp
-
-    end interface
->>>>>>> 2dd1f56c
 end module LightKrylov_Utils