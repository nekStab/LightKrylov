--- conflicted
+++ resolved
@@ -74,19 +74,11 @@
    contains
       private
       procedure, pass(from), public :: copy
-<<<<<<< HEAD
       generic, public               :: assignment(=) => copy
-
+      !! Overload the assignment operator.
       procedure(abstract_zero), deferred, public :: zero
       procedure(abstract_rand), deferred, public :: rand
-
-      !> Scalar-vector product.
-=======
-      generic, public             :: assignment(=) => copy
-      !! Overload the assignment operator.
-      procedure(abstract_zero), deferred, public :: zero
       !! Sets an `abstract_vector` to zero.
->>>>>>> 13ffb0e5
       procedure(abstract_scal), deferred, public :: scal
       !! Compute the scalar-vector product.
       !> Vector-vector operations.
@@ -111,17 +103,13 @@
          !! Vector to be zeroed-out.
       end subroutine abstract_zero
 
-<<<<<<< HEAD
-      !> Random vector
       subroutine abstract_rand(self, normalize)
+         !! Abstract interface to set vector to (normalized) random vector
          import abstract_vector
          class(abstract_vector), intent(inout) :: self
          logical,                intent(in)    :: normalize
       end subroutine abstract_rand
 
-      !> Scalar-vector product.
-=======
->>>>>>> 13ffb0e5
       subroutine abstract_scal(self, alpha)
         !! Abstract interface for in-place scalar-vector multiplication.
          import abstract_vector, wp
