--- conflicted
+++ resolved
@@ -243,12 +243,7 @@
          write (*, *) "Coefficient matrix B does not have the same amout of colums as output basis C for the product C = A @ B."
          stop 1
       end if
-<<<<<<< HEAD
-      
-=======
-      call mat_zero(C)
-      allocate (wrk, source=A(1))
->>>>>>> de045bb5
+
       ! Compute product column-wise
       do j = 1, size(B, 2)
          call C(j)%zero()
