module lightkrylov_utils
<<<<<<< HEAD
    !--------------------------------------------
    !-----     Standard Fortran Library     -----
    !--------------------------------------------
    use iso_fortran_env, only: output_unit
    use LightKrylov_Logger
    use stdlib_linalg, only: is_hermitian, is_symmetric, diag
    ! Matrix inversion.
    use stdlib_linalg_lapack, only: getrf, getri
    ! Singular value decomposition.
    use stdlib_linalg_lapack, only: gesvd
    ! Eigenvalue problem (general + symmetric).
    use stdlib_linalg_lapack, only: geev, syev, heev
    ! Schur factorization.
    use stdlib_linalg_lapack, only: gees, trsen

    !-------------------------------
    !-----     LightKrylov     -----
    !-------------------------------
    ! Various constants.
    use LightKrylov_Constants

    implicit none
    private

    character*128, parameter :: this_module = 'LightKrylov_Utils'

    public :: assert_shape
    ! Compute B = inv(A) in-place for dense matrices.
    public :: inv
    ! Compute AX = XD for general dense matrices.
    public :: eig
    ! Compute AX = XD for symmetric/hermitian matrices.
    public :: eigh
    ! Compute matrix sqrt of input symmetric/hermitian positive definite matrix A
    public :: sqrtm
    ! Compute AX = XS where S is in Schur form.
    public :: schur
    ! Re-orders the Schur factorization of A.
    public :: ordschur

    public :: log2_rsp
    public :: norml_rsp
    public :: log2_rdp
    public :: norml_rdp
    public :: norml_csp
    public :: norml_cdp

    interface assert_shape
        module procedure assert_shape_vector_rsp
        module procedure assert_shape_matrix_rsp
        module procedure assert_shape_vector_rdp
        module procedure assert_shape_matrix_rdp
        module procedure assert_shape_vector_csp
        module procedure assert_shape_matrix_csp
        module procedure assert_shape_vector_cdp
        module procedure assert_shape_matrix_cdp
    end interface

    interface inv
        module procedure inv_rsp
        module procedure inv_rdp
        module procedure inv_csp
        module procedure inv_cdp
    end interface

    interface eig
        module procedure eig_rsp
        module procedure eig_rdp
        module procedure eig_csp
        module procedure eig_cdp
    end interface
=======
   !! This module provides a set of utilities used throughout `LightKrylov`.
   !! It also provides a selection wrapper around LAPACK to perform standard linear algebra computations.
   use stdlib_linalg, only: diag, is_symmetric
   use iso_fortran_env, only: output_unit
   implicit none
   include "dtypes.h"

   private
   ! General-purpose utilities.
   public :: assert_shape, stop_error, iargsort, norml, log2
   ! Print matrices
   public :: print_mat
   ! Linear Algebra Utilities.
   public :: inv, svd, eig, eigh, lstsq, schur, ordschur, sqrtm, dsval

   !-------------------------------------------------------
   !-----                                             -----
   !-----     OPTS TYPE OBJECT FOR LINEAR SOLVERS     -----
   !-----                                             -----
   !-------------------------------------------------------

   type, abstract, public :: abstract_opts
      !! Abstract type container for options to be passed to the various iterative solvers.
   end type abstract_opts

   type, extends(abstract_opts), public :: gmres_opts
      !! Extended `abstract_opts` type to pass options to the `gmres` solver.
      integer :: kdim = 30
      !! Dimension of the Krylov subspace (default: 30).
      integer :: maxiter = 10
      !! Maximum number of `gmres` restarts (default: 10)
      real(kind=wp) :: atol = atol
      !! Absolute tolerance (default: `epsilon(1.0_wp)`).
      real(kind=wp) :: rtol = rtol
      !! Relative tolerance (default: `sqrt(atol)`).
      logical :: verbose = .false.
      !! Verbosity control (default: `.false.`).
   end type gmres_opts

   type, extends(abstract_opts), public :: cg_opts
      !! Extended `abstract_opts` type to pass options to the `cg` solver.
      integer :: maxiter = 100
      !! Maximum number of `cg` iterations (default: 100).
      real(kind=wp) :: rtol = rtol
      !! Relative tolerance (default: `sqrt(atol)`).
      real(kind=wp) :: atol = atol
      !! Absolute tolerance (default: `epsilon(1.0_wp)`).
      logical :: verbose = .false.
      !! Verbosity control (default: `.false.`).
   end type cg_opts

   !------------------------------
   !-----     INTERFACES     -----
   !------------------------------

   interface assert_shape
      !! Interface to assert the shape of a matrix.
      module procedure dassert_shape
      module procedure zassert_shape
   end interface assert_shape

   interface inv
      !! Interface to compute the inverse of a matrix (in-place).
      module procedure dinv
      module procedure zinv
   end interface inv

   interface svd
      !! Interface to compute the SVD of a matrix.
      module procedure dsvd
      module procedure zsvd
   end interface svd

   interface eig
      !! Interface to compute the EVD of a matrix.
      module procedure deig
   end interface eig
>>>>>>> 40ae8b01

   interface eigh
        module procedure eigh_rsp
        module procedure eigh_rdp
        module procedure eigh_csp
        module procedure eigh_cdp
    end interface

    interface schur
        module procedure schur_rsp
        module procedure schur_rdp
        module procedure schur_csp
        module procedure schur_cdp
    end interface

    interface ordschur
        module procedure ordschur_rsp
        module procedure ordschur_rdp
        module procedure ordschur_csp
        module procedure ordschur_cdp
    end interface

    interface sqrtm
        module procedure sqrtm_rsp
        module procedure sqrtm_rdp
        module procedure sqrtm_csp
        module procedure sqrtm_cdp
    end interface

    !------------------------------------------------
    !-----     OPTS TYPE FOR LINEAR SOLVERS     -----
    !------------------------------------------------

    type, abstract, public :: abstract_opts
        !! Abstract type container for options from which all other are being extended.
    end type

    type, extends(abstract_opts), public :: gmres_sp_opts
        !! GMRES options.
        integer :: kdim = 30
        !! Dimension of the Krylov subspace (default: 30).
        integer :: maxiter = 10
        !! Maximum number of `gmres` restarts (default: 10).
        real(sp) :: atol = atol_sp
        !! Absolute tolerance.
        real(sp) :: rtol = rtol_sp
        !! Relative tolerance.
        logical :: verbose = .false.
        !! Verbosity control (default: `.false.`)
    end type

    type, extends(abstract_opts), public :: cg_sp_opts
        !! Conjugate gradient options.
        integer :: maxiter = 100
        !! Maximum number of `cg` iterations (default: 100).
        real(sp) :: atol = atol_sp
        !! Absolute tolerance.
        real(sp) :: rtol = rtol_sp
        !! Relative tolerance.
        logical :: verbose = .false.
        !! Verbosity control (default: `.false.`)
    end type

    type, extends(abstract_opts), public :: gmres_dp_opts
        !! GMRES options.
        integer :: kdim = 30
        !! Dimension of the Krylov subspace (default: 30).
        integer :: maxiter = 10
        !! Maximum number of `gmres` restarts (default: 10).
        real(dp) :: atol = atol_dp
        !! Absolute tolerance.
        real(dp) :: rtol = rtol_dp
        !! Relative tolerance.
        logical :: verbose = .false.
        !! Verbosity control (default: `.false.`)
    end type

    type, extends(abstract_opts), public :: cg_dp_opts
        !! Conjugate gradient options.
        integer :: maxiter = 100
        !! Maximum number of `cg` iterations (default: 100).
        real(dp) :: atol = atol_dp
        !! Absolute tolerance.
        real(dp) :: rtol = rtol_dp
        !! Relative tolerance.
        logical :: verbose = .false.
        !! Verbosity control (default: `.false.`)
    end type


contains

    !-------------------------------------
    !-----     VARIOUS UTILITIES     -----
    !-------------------------------------

    subroutine assert_shape_vector_rsp(v, size, routine, matname)
        !! Utility function to assert the shape of a vector.
        real(sp), intent(in) :: v(:)
        !! Vector whose dimension need to be asserted.
        integer, intent(in) :: size(:)
        !! Expected dimensions of v.
        character(len=*), intent(in) :: routine
        !! Name of the routine where assertion is done.
        character(len=*), intent(in) :: matname
        !! Name of the asserted vector.
        
        ! internals
        character*128 :: msg

        if(any(shape(v) /= size)) then
            write(msg, *) "In routine "//routine//" vector "//matname//" has illegal length ", shape(v), &
                           & ". Expected length is ", size, ". Aborting due to illegal vector length."
            call stop_error(msg, module=this_module, procedure='assert_shape_vector_rsp')
        endif
        return
    end subroutine assert_shape_vector_rsp

    subroutine assert_shape_matrix_rsp(A, size, routine, matname)
        !! Utility function to assert the shape of a matrix.
        real(sp), intent(in) :: A(:, :)
        !! Matrix whose dimension need to be asserted.
        integer, intent(in) :: size(:)
        !! Expected dimensions of A.
        character(len=*), intent(in) :: routine
        !! Name of the routine where assertion is done.
        character(len=*), intent(in) :: matname
        !! Name of the asserted matrix.

        ! internals
        character*128 :: msg

        if(any(shape(A) /= size)) then
            write(msg, *) "In routine "//routine//" matrix "//matname//" has illegal shape ", shape(A), &
                        & ". Expected shape is ", size, ". Aborting due to illegal vector length."
            call stop_error(msg, module=this_module, procedure='assert_shape_vector_rsp')
        endif
        return
    end subroutine assert_shape_matrix_rsp
    subroutine assert_shape_vector_rdp(v, size, routine, matname)
        !! Utility function to assert the shape of a vector.
        real(dp), intent(in) :: v(:)
        !! Vector whose dimension need to be asserted.
        integer, intent(in) :: size(:)
        !! Expected dimensions of v.
        character(len=*), intent(in) :: routine
        !! Name of the routine where assertion is done.
        character(len=*), intent(in) :: matname
        !! Name of the asserted vector.
        
        ! internals
        character*128 :: msg

        if(any(shape(v) /= size)) then
            write(msg, *) "In routine "//routine//" vector "//matname//" has illegal length ", shape(v), &
                           & ". Expected length is ", size, ". Aborting due to illegal vector length."
            call stop_error(msg, module=this_module, procedure='assert_shape_vector_rdp')
        endif
        return
    end subroutine assert_shape_vector_rdp

    subroutine assert_shape_matrix_rdp(A, size, routine, matname)
        !! Utility function to assert the shape of a matrix.
        real(dp), intent(in) :: A(:, :)
        !! Matrix whose dimension need to be asserted.
        integer, intent(in) :: size(:)
        !! Expected dimensions of A.
        character(len=*), intent(in) :: routine
        !! Name of the routine where assertion is done.
        character(len=*), intent(in) :: matname
        !! Name of the asserted matrix.

        ! internals
        character*128 :: msg

        if(any(shape(A) /= size)) then
            write(msg, *) "In routine "//routine//" matrix "//matname//" has illegal shape ", shape(A), &
                        & ". Expected shape is ", size, ". Aborting due to illegal vector length."
            call stop_error(msg, module=this_module, procedure='assert_shape_vector_rdp')
        endif
        return
    end subroutine assert_shape_matrix_rdp
    subroutine assert_shape_vector_csp(v, size, routine, matname)
        !! Utility function to assert the shape of a vector.
        complex(sp), intent(in) :: v(:)
        !! Vector whose dimension need to be asserted.
        integer, intent(in) :: size(:)
        !! Expected dimensions of v.
        character(len=*), intent(in) :: routine
        !! Name of the routine where assertion is done.
        character(len=*), intent(in) :: matname
        !! Name of the asserted vector.
        
        ! internals
        character*128 :: msg

        if(any(shape(v) /= size)) then
            write(msg, *) "In routine "//routine//" vector "//matname//" has illegal length ", shape(v), &
                           & ". Expected length is ", size, ". Aborting due to illegal vector length."
            call stop_error(msg, module=this_module, procedure='assert_shape_vector_csp')
        endif
        return
    end subroutine assert_shape_vector_csp

    subroutine assert_shape_matrix_csp(A, size, routine, matname)
        !! Utility function to assert the shape of a matrix.
        complex(sp), intent(in) :: A(:, :)
        !! Matrix whose dimension need to be asserted.
        integer, intent(in) :: size(:)
        !! Expected dimensions of A.
        character(len=*), intent(in) :: routine
        !! Name of the routine where assertion is done.
        character(len=*), intent(in) :: matname
        !! Name of the asserted matrix.

        ! internals
        character*128 :: msg

        if(any(shape(A) /= size)) then
            write(msg, *) "In routine "//routine//" matrix "//matname//" has illegal shape ", shape(A), &
                        & ". Expected shape is ", size, ". Aborting due to illegal vector length."
            call stop_error(msg, module=this_module, procedure='assert_shape_vector_csp')
        endif
        return
    end subroutine assert_shape_matrix_csp
    subroutine assert_shape_vector_cdp(v, size, routine, matname)
        !! Utility function to assert the shape of a vector.
        complex(dp), intent(in) :: v(:)
        !! Vector whose dimension need to be asserted.
        integer, intent(in) :: size(:)
        !! Expected dimensions of v.
        character(len=*), intent(in) :: routine
        !! Name of the routine where assertion is done.
        character(len=*), intent(in) :: matname
        !! Name of the asserted vector.
        
        ! internals
        character*128 :: msg

        if(any(shape(v) /= size)) then
            write(msg, *) "In routine "//routine//" vector "//matname//" has illegal length ", shape(v), &
                           & ". Expected length is ", size, ". Aborting due to illegal vector length."
            call stop_error(msg, module=this_module, procedure='assert_shape_vector_cdp')
        endif
        return
    end subroutine assert_shape_vector_cdp

    subroutine assert_shape_matrix_cdp(A, size, routine, matname)
        !! Utility function to assert the shape of a matrix.
        complex(dp), intent(in) :: A(:, :)
        !! Matrix whose dimension need to be asserted.
        integer, intent(in) :: size(:)
        !! Expected dimensions of A.
        character(len=*), intent(in) :: routine
        !! Name of the routine where assertion is done.
        character(len=*), intent(in) :: matname
        !! Name of the asserted matrix.

        ! internals
        character*128 :: msg

        if(any(shape(A) /= size)) then
            write(msg, *) "In routine "//routine//" matrix "//matname//" has illegal shape ", shape(A), &
                        & ". Expected shape is ", size, ". Aborting due to illegal vector length."
            call stop_error(msg, module=this_module, procedure='assert_shape_vector_cdp')
        endif
        return
    end subroutine assert_shape_matrix_cdp

    !-------------------------------------------
    !-----     LAPACK MATRIX INVERSION     -----
    !-------------------------------------------

    subroutine inv_rsp(A)
        !! In-place inversion of A using LAPACK.
        real(sp), intent(inout) :: A(:, :)
        !! Matrix to be inverted (in-place).

        ! Internal variables.
        integer :: n, info
        real(sp) :: work(size(A, 1))
        integer  :: ipiv(size(A, 1))

        ! Compute A = LU (in-place).
        n = size(A, 1) ; call assert_shape(A, [n, n], "inv", "A")
        call getrf(n, n, A, n, ipiv, info)
        call check_info(info, 'GETREF', module=this_module, procedure='inv_rsp')

        ! Compute inv(A) (in-place).
        call getri(n, A, n, ipiv, work, n, info)
        call check_info(info, 'GETRI', module=this_module, procedure='inv_rsp')

        return
    end subroutine inv_rsp

    subroutine eig_rsp(A, vecs, vals)
        !! Eigenvalue decomposition of a dense matrix using LAPACK.
        real(sp), intent(in) :: A(:, :)
        !! Matrix to be factorized.
        real(sp), intent(out) :: vecs(:, :)
        !! Eigenvectors.
        complex(sp), intent(out) :: vals(:)

        ! Internal variables
        character :: jobvl = "n", jobvr = "v"
        integer :: n, lwork, info, lda, ldvl, ldvr
        real(sp) :: A_tilde(size(A, 1), size(A, 2)), vr(size(A, 1), size(A, 2)), vl(1, size(A, 2))
        real(sp) :: work(4*size(A, 1)), wr(size(A, 1)), wi(size(A, 1))
        integer :: i, idx(size(A, 1))

        ! Setup variables.
        n = size(A, 1) ; lda = n ; ldvl = 1 ; ldvr = n ; a_tilde = a
        lwork = 4*n

        ! Eigendecomposition.
        call geev(jobvl, jobvr, n, a_tilde, lda, wr, wi, vl, ldvl, vecs, ldvr, work, lwork, info)
        call check_info(info, 'GEEV', module=this_module, procedure='eig_rsp')

        ! Reconstruct eigenvalues
        vals = one_csp*wr + one_im_csp*wi

        return
    end subroutine eig_rsp

    subroutine eigh_rsp(A, vecs, vals)
        !! Eigenvalue decomposition of a dense symmetric/hermitian matrix using LAPACK.
        real(sp), intent(in) :: A(:, :)
        !! Matrix to be factorized.
        real(sp), intent(out) :: vecs(:, :)
        !! Eigenvectors.
        real(sp), intent(out) :: vals(:)
        !! Eigenvalues.

        ! Internal variables.
        character :: jobz = "v", uplo = "u"
        integer :: n, lwork, info, lda
        real(sp) :: A_tilde(size(A, 1), size(A, 2))
        real(sp), allocatable :: work(:)

        ! Setup variables.
        n = size(A, 1) ; lda = n ; a_tilde = a
        lwork = max(1, 3*n-1)
        allocate(work(lwork))

        ! Eigendecomposition.
        call syev(jobz, uplo, n, a_tilde, lda, vals, work, lwork, info)
        call check_info(info, 'SYEV', module=this_module, procedure='eigh_rsp')

        ! Extract eigenvectors
        vecs = a_tilde

        return
    end subroutine eigh_rsp

    subroutine schur_rsp(A, Z, eigvals)
        !! Compute the Schur form (in-place) and Schur vectors of the matrix `A`.
        real(sp), intent(inout) :: A(:, :)
        !! Matrix to be factorized.
        real(sp), intent(out) :: Z(:, :)
        !! Schur basis.
        complex(sp), intent(out) :: eigvals(:)
        !! Eigenvalues.

        ! Internal variables.
        character :: jobvs = "v", sort = "n"
        integer :: n, lda, sdim, ldvs, lwork, info
        logical, allocatable :: bwork(:)
        real(sp), allocatable :: work(:)
        real(sp), allocatable :: wr(:), wi(:)

        ! Allocate variables.
        n = size(A, 1) ; lda = n ; ldvs = n ; lwork =  3*n 
        allocate(bwork(n)) ; allocate(work(lwork)) ; 

        allocate(wr(size(eigvals)), wi(size(eigvals)))
        call gees(jobvs, sort, dummy_select, n, A, lda, sdim, wr, wi, Z, ldvs, work, lwork, bwork, info)
        call check_info(info, 'GEES', module=this_module, procedure='schur_rsp')

        ! Reconstruct eigenvalues
        eigvals = cmplx(wr, wi, kind=sp)

        return
    contains
        pure function dummy_select(wr, wi) result(out)
            real(sp), intent(in) :: wr
            real(sp), intent(in) :: wi
            logical :: out
            out = .false.
            return
        end function
    end subroutine schur_rsp

    subroutine ordschur_rsp(T, Q, selected)
        !! Re-order the Schur factorization from `schur` such that the selected eigenvalues
        !! are in the upper-left block.
        real(sp), intent(inout) :: T(:, :)
        !! Schur matrix to be re-ordered.
        real(sp), intent(inout) :: Q(:, :)
        !! Schur vectors to be re-ordered.
        logical, intent(in) :: selected(:)
        !! Boolean array defining the selected eigenvalues.

        ! Internal variables
        character :: job="n", compq="v"
        integer info, ldq, ldt, lwork, m, n
        real(sp) :: s, sep
        integer :: iwork(size(T, 1)), liwork
        real(sp) :: wi(size(T, 1)), wr(size(T, 1)), work(size(T, 1))

        ! Setup variables.
        n = size(T, 2) ; ldt = n ; ldq = n ; lwork = max(1, n)

        liwork = 1
        call trsen(job, compq, selected, n, T, ldt, Q, ldq, wr, wi, m, s, sep, work, lwork, iwork, liwork, info)
        call check_info(info, 'TRSEN', module=this_module, procedure='ordschur_rsp')

        return
    end subroutine ordschur_rsp

    subroutine sqrtm_rsp(X, sqrtmX, info)
      !! Matrix-valued sqrt function for dense symmetric/hermitian positive (semi-)definite matrices
      real(sp), intent(in)  :: X(:,:)
      !! Matrix of which to compute the sqrt
      real(sp), intent(out) :: sqrtmX(size(X,1),size(X,1))
      !! Return matrix
      integer, intent(out) :: info
      !! Information flag

      ! internals
      real(sp) :: lambda(size(X,1))
      real(sp) :: V(size(X,1), size(X,1))
      integer :: i
      character*128 :: msg

      info = 0

      ! Check if the matrix is symmetric
      if (.not. is_symmetric(X)) then
        write(msg,*) "Input matrix is not symmetric."
        call stop_error(msg, module=this_module, procedure='sqrtm_rsp')
      end if

      ! Perform eigenvalue decomposition
      call eigh(X, V, lambda)

      ! Check if the matrix is positive definite (up to tol)
      do i = 1, size(lambda)
         if (abs(lambda(i)) .gt. 10*atol_sp ) then
            if (lambda(i) .gt. zero_rsp) then
               lambda(i) = sqrt(lambda(i))
            else
               lambda(i) = zero_rsp
               info = -1
            end if
         else
            lambda(i) = zero_rsp
            info = 1
         end if
      end do

      ! Reconstruct the square root matrix
      sqrtmX = matmul(V, matmul(diag(lambda), transpose(V)))

      return
    end subroutine

    subroutine inv_rdp(A)
        !! In-place inversion of A using LAPACK.
        real(dp), intent(inout) :: A(:, :)
        !! Matrix to be inverted (in-place).

        ! Internal variables.
        integer :: n, info
        real(dp) :: work(size(A, 1))
        integer  :: ipiv(size(A, 1))

        ! Compute A = LU (in-place).
        n = size(A, 1) ; call assert_shape(A, [n, n], "inv", "A")
        call getrf(n, n, A, n, ipiv, info)
        call check_info(info, 'GETREF', module=this_module, procedure='inv_rdp')

        ! Compute inv(A) (in-place).
        call getri(n, A, n, ipiv, work, n, info)
        call check_info(info, 'GETRI', module=this_module, procedure='inv_rdp')

        return
    end subroutine inv_rdp

    subroutine eig_rdp(A, vecs, vals)
        !! Eigenvalue decomposition of a dense matrix using LAPACK.
        real(dp), intent(in) :: A(:, :)
        !! Matrix to be factorized.
        real(dp), intent(out) :: vecs(:, :)
        !! Eigenvectors.
        complex(dp), intent(out) :: vals(:)

        ! Internal variables
        character :: jobvl = "n", jobvr = "v"
        integer :: n, lwork, info, lda, ldvl, ldvr
        real(dp) :: A_tilde(size(A, 1), size(A, 2)), vr(size(A, 1), size(A, 2)), vl(1, size(A, 2))
        real(dp) :: work(4*size(A, 1)), wr(size(A, 1)), wi(size(A, 1))
        integer :: i, idx(size(A, 1))

        ! Setup variables.
        n = size(A, 1) ; lda = n ; ldvl = 1 ; ldvr = n ; a_tilde = a
        lwork = 4*n

        ! Eigendecomposition.
        call geev(jobvl, jobvr, n, a_tilde, lda, wr, wi, vl, ldvl, vecs, ldvr, work, lwork, info)
        call check_info(info, 'GEEV', module=this_module, procedure='eig_rdp')

        ! Reconstruct eigenvalues
        vals = one_cdp*wr + one_im_cdp*wi

        return
    end subroutine eig_rdp

    subroutine eigh_rdp(A, vecs, vals)
        !! Eigenvalue decomposition of a dense symmetric/hermitian matrix using LAPACK.
        real(dp), intent(in) :: A(:, :)
        !! Matrix to be factorized.
        real(dp), intent(out) :: vecs(:, :)
        !! Eigenvectors.
        real(dp), intent(out) :: vals(:)
        !! Eigenvalues.

        ! Internal variables.
        character :: jobz = "v", uplo = "u"
        integer :: n, lwork, info, lda
        real(dp) :: A_tilde(size(A, 1), size(A, 2))
        real(dp), allocatable :: work(:)

        ! Setup variables.
        n = size(A, 1) ; lda = n ; a_tilde = a
        lwork = max(1, 3*n-1)
        allocate(work(lwork))

        ! Eigendecomposition.
        call syev(jobz, uplo, n, a_tilde, lda, vals, work, lwork, info)
        call check_info(info, 'SYEV', module=this_module, procedure='eigh_rdp')

        ! Extract eigenvectors
        vecs = a_tilde

        return
    end subroutine eigh_rdp

    subroutine schur_rdp(A, Z, eigvals)
        !! Compute the Schur form (in-place) and Schur vectors of the matrix `A`.
        real(dp), intent(inout) :: A(:, :)
        !! Matrix to be factorized.
        real(dp), intent(out) :: Z(:, :)
        !! Schur basis.
        complex(dp), intent(out) :: eigvals(:)
        !! Eigenvalues.

        ! Internal variables.
        character :: jobvs = "v", sort = "n"
        integer :: n, lda, sdim, ldvs, lwork, info
        logical, allocatable :: bwork(:)
        real(dp), allocatable :: work(:)
        real(dp), allocatable :: wr(:), wi(:)

        ! Allocate variables.
        n = size(A, 1) ; lda = n ; ldvs = n ; lwork =  3*n 
        allocate(bwork(n)) ; allocate(work(lwork)) ; 

        allocate(wr(size(eigvals)), wi(size(eigvals)))
        call gees(jobvs, sort, dummy_select, n, A, lda, sdim, wr, wi, Z, ldvs, work, lwork, bwork, info)
        call check_info(info, 'GEES', module=this_module, procedure='schur_rdp')

        ! Reconstruct eigenvalues
        eigvals = cmplx(wr, wi, kind=dp)

        return
    contains
        pure function dummy_select(wr, wi) result(out)
            real(dp), intent(in) :: wr
            real(dp), intent(in) :: wi
            logical :: out
            out = .false.
            return
        end function
    end subroutine schur_rdp

    subroutine ordschur_rdp(T, Q, selected)
        !! Re-order the Schur factorization from `schur` such that the selected eigenvalues
        !! are in the upper-left block.
        real(dp), intent(inout) :: T(:, :)
        !! Schur matrix to be re-ordered.
        real(dp), intent(inout) :: Q(:, :)
        !! Schur vectors to be re-ordered.
        logical, intent(in) :: selected(:)
        !! Boolean array defining the selected eigenvalues.

        ! Internal variables
        character :: job="n", compq="v"
        integer info, ldq, ldt, lwork, m, n
        real(dp) :: s, sep
        integer :: iwork(size(T, 1)), liwork
        real(dp) :: wi(size(T, 1)), wr(size(T, 1)), work(size(T, 1))

        ! Setup variables.
        n = size(T, 2) ; ldt = n ; ldq = n ; lwork = max(1, n)

        liwork = 1
        call trsen(job, compq, selected, n, T, ldt, Q, ldq, wr, wi, m, s, sep, work, lwork, iwork, liwork, info)
        call check_info(info, 'TRSEN', module=this_module, procedure='ordschur_rdp')

        return
    end subroutine ordschur_rdp

    subroutine sqrtm_rdp(X, sqrtmX, info)
      !! Matrix-valued sqrt function for dense symmetric/hermitian positive (semi-)definite matrices
      real(dp), intent(in)  :: X(:,:)
      !! Matrix of which to compute the sqrt
      real(dp), intent(out) :: sqrtmX(size(X,1),size(X,1))
      !! Return matrix
      integer, intent(out) :: info
      !! Information flag

      ! internals
      real(dp) :: lambda(size(X,1))
      real(dp) :: V(size(X,1), size(X,1))
      integer :: i
      character*128 :: msg

      info = 0

      ! Check if the matrix is symmetric
      if (.not. is_symmetric(X)) then
        write(msg,*) "Input matrix is not symmetric."
        call stop_error(msg, module=this_module, procedure='sqrtm_rdp')
      end if

      ! Perform eigenvalue decomposition
      call eigh(X, V, lambda)

      ! Check if the matrix is positive definite (up to tol)
      do i = 1, size(lambda)
         if (abs(lambda(i)) .gt. 10*atol_dp ) then
            if (lambda(i) .gt. zero_rdp) then
               lambda(i) = sqrt(lambda(i))
            else
               lambda(i) = zero_rdp
               info = -1
            end if
         else
            lambda(i) = zero_rdp
            info = 1
         end if
      end do

      ! Reconstruct the square root matrix
      sqrtmX = matmul(V, matmul(diag(lambda), transpose(V)))

      return
<<<<<<< HEAD
    end subroutine

    subroutine inv_csp(A)
        !! In-place inversion of A using LAPACK.
        complex(sp), intent(inout) :: A(:, :)
        !! Matrix to be inverted (in-place).

        ! Internal variables.
        integer :: n, info
        complex(sp) :: work(size(A, 1))
        integer  :: ipiv(size(A, 1))

        ! Compute A = LU (in-place).
        n = size(A, 1) ; call assert_shape(A, [n, n], "inv", "A")
        call getrf(n, n, A, n, ipiv, info)
        call check_info(info, 'GETREF', module=this_module, procedure='inv_csp')

        ! Compute inv(A) (in-place).
        call getri(n, A, n, ipiv, work, n, info)
        call check_info(info, 'GETRI', module=this_module, procedure='inv_csp')

        return
    end subroutine inv_csp

    subroutine eig_csp(A, vecs, vals)
        !! Eigenvalue decomposition of a dense matrix using LAPACK.
        complex(sp), intent(in) :: A(:, :)
        !! Matrix to be factorized.
        complex(sp), intent(out) :: vecs(:, :)
        !! Eigenvectors.
        complex(sp), intent(out) :: vals(:)

        ! Internal variables
        character :: jobvl = "n", jobvr = "v"
        integer :: n, lwork, info, lda, ldvl, ldvr
        complex(sp) :: A_tilde(size(A, 1), size(A, 2)), vr(size(A, 1), size(A, 2)), vl(1, size(A, 1))
        complex(sp) :: work(2*size(A, 1)), w(size(A, 1))
        real(sp) :: rwork(2*size(A, 1))
        integer :: i, idx(size(A, 1))

        ! Setup variables.
        n = size(A, 1) ; lda = n ; ldvl = 1 ; ldvr = n ; a_tilde = a
        lwork = 2*n

        ! Eigendecomposition.
        call geev(jobvl, jobvr, n, a_tilde, lda, vals, vl, ldvl, vecs, ldvr, work, lwork, rwork, info)
        call check_info(info, 'GEEV', module=this_module, procedure='eig_csp')


        return
    end subroutine eig_csp

    subroutine eigh_csp(A, vecs, vals)
        !! Eigenvalue decomposition of a dense symmetric/hermitian matrix using LAPACK.
        complex(sp), intent(in) :: A(:, :)
        !! Matrix to be factorized.
        complex(sp), intent(out) :: vecs(:, :)
        !! Eigenvectors.
        real(sp), intent(out) :: vals(:)
        !! Eigenvalues.

        ! Internal variables.
        character :: jobz = "v", uplo = "u"
        integer :: n, lwork, info, lda
        complex(sp) :: A_tilde(size(A, 1), size(A, 2))
        complex(sp), allocatable :: work(:)
        real(sp), allocatable :: rwork(:)

        ! Setup variables.
        n = size(A, 1) ; lda = n ; a_tilde = a
        lwork = max(1, 2*n-1)
        allocate(rwork(max(1, 3*n-2)))
        allocate(work(lwork))

        ! Eigendecomposition.
        call heev(jobz, uplo, n, a_tilde, lda, vals, work, lwork, rwork, info)
        call check_info(info, 'HEEV', module=this_module, procedure='eigh_csp')

        ! Extract eigenvectors
        vecs = a_tilde

        return
    end subroutine eigh_csp

    subroutine schur_csp(A, Z, eigvals)
        !! Compute the Schur form (in-place) and Schur vectors of the matrix `A`.
        complex(sp), intent(inout) :: A(:, :)
        !! Matrix to be factorized.
        complex(sp), intent(out) :: Z(:, :)
        !! Schur basis.
        complex(sp), intent(out) :: eigvals(:)
        !! Eigenvalues.

        ! Internal variables.
        character :: jobvs = "v", sort = "n"
        integer :: n, lda, sdim, ldvs, lwork, info
        logical, allocatable :: bwork(:)
        complex(sp), allocatable :: work(:)
        real(sp), allocatable :: rwork(:)

        ! Allocate variables.
        n = size(A, 1) ; lda = n ; ldvs = n ; lwork =  2*n 
        allocate(bwork(n)) ; allocate(work(lwork)) ;  allocate(rwork(n)) 

        call gees(jobvs, sort, dummy_select, n, A, lda, sdim, eigvals, Z, ldvs, work, lwork, rwork, bwork, info)
        call check_info(info, 'GEES', module=this_module, procedure='schur_csp')


        return
    contains
        pure function dummy_select(w) result(out)
            complex(sp), intent(in) :: w
            logical :: out
            out = .false.
            return
        end function
    end subroutine schur_csp

    subroutine ordschur_csp(T, Q, selected)
        !! Re-order the Schur factorization from `schur` such that the selected eigenvalues
        !! are in the upper-left block.
        complex(sp), intent(inout) :: T(:, :)
        !! Schur matrix to be re-ordered.
        complex(sp), intent(inout) :: Q(:, :)
        !! Schur vectors to be re-ordered.
        logical, intent(in) :: selected(:)
        !! Boolean array defining the selected eigenvalues.

        ! Internal variables
        character :: job="n", compq="v"
        integer info, ldq, ldt, lwork, m, n
        real(sp) :: s, sep
        complex(sp) :: w(size(T, 1)), work(size(T, 1))

        ! Setup variables.
        n = size(T, 2) ; ldt = n ; ldq = n ; lwork = max(1, n)

        call trsen(job, compq, selected, n, T, ldt, Q, ldq, w, m, s, sep, work, lwork, info)
        call check_info(info, 'TRSEN', module=this_module, procedure='ordschur_csp')

        return
    end subroutine ordschur_csp

    subroutine sqrtm_csp(X, sqrtmX, info)
      !! Matrix-valued sqrt function for dense symmetric/hermitian positive (semi-)definite matrices
      complex(sp), intent(in)  :: X(:,:)
      !! Matrix of which to compute the sqrt
      complex(sp), intent(out) :: sqrtmX(size(X,1),size(X,1))
      !! Return matrix
      integer, intent(out) :: info
      !! Information flag

      ! internals
      real(sp) :: lambda(size(X,1))
      complex(sp) :: V(size(X,1), size(X,1))
      integer :: i
      character*128 :: msg

      info = 0

      ! Check if the matrix is hermitian
      if (.not. is_hermitian(X)) then
        write(msg,*) "Input matrix is not hermitian"
        call stop_error(msg, module=this_module, procedure='sqrtm_csp')
=======
   end subroutine zsvd

   subroutine dsval(A, S)
      !! Singular Value Decomposition of a real-valued matrix using LAPACK.
       real(kind=wp), intent(in)  :: A(:, :)
       !! Matrix to be factorized.
       real(kind=wp), intent(out) :: S(:)
       !! Singular values.
 
       ! Lapack-related.
       character :: jobu = "N", jobvt = "N"
       integer   :: m, n, lda, ldu, ldvt, lwork, info
       real(kind=wp), allocatable :: work(:)
       real(kind=wp) :: A_tilde(size(A, 1), size(A, 2)), u(1,1), vt(1,1) 
 
       ! Setup variables.
       m = size(A, 1); n = size(A, 2)
       lda = m; ldu = 1; ldvt = 1
       lwork = max(1, 3*min(m, n) + max(m, n), 5*min(m, n)); allocate (work(lwork))
 
       ! SVD computation.
       a_tilde = a
       call dgesvd(jobu, jobvt, m, n, a_tilde, lda, s, u, ldu, vt, ldvt, work, lwork, info)
       if (info /= 0) then
          write (output_unit, *) "DGESVD returned info = ", info
          if (info < 0) then
             write (output_unit, *) "The ", -info, "-th argument has an illegal value."
          else
             write (output_unit, *) "DBSQR did not converge. There are ", info, "superdiagonals"
             write (output_unit, *) "of an intermediate bidiagonal matrix form B which did not"
             write (output_unit, *) "converge to zero. See Lapack documentation for more details."
          end if
          call stop_error("svd: dgesvd error")
       end if
 
       return
    end subroutine dsval
  
   !-------------------------------------------
   !-----                                 -----
   !-----     LAPACK EVD COMPUTATIONS     -----
   !-----                                 -----
   !-------------------------------------------

   subroutine deig(A, vecs, vals)
     !! Eigenvalue decomposition of a real-valued matrix using LAPACK.
      real(kind=wp), intent(in) :: A(:, :)
      !! Matrix to be factorized.
      real(kind=wp), intent(out) :: vecs(:, :)
      !! Eigenvectors.
      complex(kind=wp), intent(out) :: vals(:)
      !! Eigenvalues.

      ! Lapack-related.
      character :: jobvl = "n", jobvr = "v"
      integer   :: n, lwork, info, lda, ldvl, ldvr
      real(kind=wp) :: A_tilde(size(A, 1), size(A, 2)), vr(size(A, 1), size(A, 2))
      real(kind=wp) :: vl(1, size(A, 1))
      real(kind=wp) :: work(4*size(A, 1))
      real(kind=wp) :: wr(size(A, 1)), wi(size(A, 1))
      integer :: i, idx(size(A, 1))

      ! Setup variables.
      n = size(A, 1); lda = n; ldvl = 1; ldvr = n; lwork = 4*n; a_tilde = a

      ! Shape assertion.
      call assert_shape(A, [n, n], "eig", "A")
      call assert_shape(vecs, [n, n], "eig", "vecs")

      ! Eigendecomposition.
      call dgeev(jobvl, jobvr, n, a_tilde, lda, wr, wi, vl, ldvl, vecs, ldvr, work, lwork, info)

      if (info /= 0) then
         write (output_unit, *) "DGEEV returned info = ", info
         if (info < 0) then
            write (output_unit, *) "The ", -info, "-th argument has an illegal value."
         else
            write (output_unit, *) "The QR alg. failed to compute all of the eigenvalues."
            write (output_unit, *) "No eigenvector has been computed."
         end if
         call stop_error("eig: dgeev error")
>>>>>>> 40ae8b01
      end if

      ! Perform eigenvalue decomposition
      call eigh(X, V, lambda)

      ! Check if the matrix is positive definite (up to tol)
      do i = 1, size(lambda)
         if (abs(lambda(i)) .gt. 10*atol_sp ) then
            if (lambda(i) .gt. zero_rsp) then
               lambda(i) = sqrt(lambda(i))
            else
               lambda(i) = zero_rsp
               info = -1
            end if
         else
            lambda(i) = zero_rsp
            info = 1
         end if
      end do

      ! Reconstruct the square root matrix
      sqrtmX = matmul(V, matmul(diag(lambda), conjg(transpose(V))))

      return
<<<<<<< HEAD
    end subroutine

    subroutine inv_cdp(A)
        !! In-place inversion of A using LAPACK.
        complex(dp), intent(inout) :: A(:, :)
        !! Matrix to be inverted (in-place).

        ! Internal variables.
        integer :: n, info
        complex(dp) :: work(size(A, 1))
        integer  :: ipiv(size(A, 1))

        ! Compute A = LU (in-place).
        n = size(A, 1) ; call assert_shape(A, [n, n], "inv", "A")
        call getrf(n, n, A, n, ipiv, info)
        call check_info(info, 'GETREF', module=this_module, procedure='inv_cdp')

        ! Compute inv(A) (in-place).
        call getri(n, A, n, ipiv, work, n, info)
        call check_info(info, 'GETRI', module=this_module, procedure='inv_cdp')

        return
    end subroutine inv_cdp

    subroutine eig_cdp(A, vecs, vals)
        !! Eigenvalue decomposition of a dense matrix using LAPACK.
        complex(dp), intent(in) :: A(:, :)
        !! Matrix to be factorized.
        complex(dp), intent(out) :: vecs(:, :)
        !! Eigenvectors.
        complex(dp), intent(out) :: vals(:)

        ! Internal variables
        character :: jobvl = "n", jobvr = "v"
        integer :: n, lwork, info, lda, ldvl, ldvr
        complex(dp) :: A_tilde(size(A, 1), size(A, 2)), vr(size(A, 1), size(A, 2)), vl(1, size(A, 1))
        complex(dp) :: work(2*size(A, 1)), w(size(A, 1))
        real(dp) :: rwork(2*size(A, 1))
        integer :: i, idx(size(A, 1))

        ! Setup variables.
        n = size(A, 1) ; lda = n ; ldvl = 1 ; ldvr = n ; a_tilde = a
        lwork = 2*n

        ! Eigendecomposition.
        call geev(jobvl, jobvr, n, a_tilde, lda, vals, vl, ldvl, vecs, ldvr, work, lwork, rwork, info)
        call check_info(info, 'GEEV', module=this_module, procedure='eig_cdp')


        return
    end subroutine eig_cdp

    subroutine eigh_cdp(A, vecs, vals)
        !! Eigenvalue decomposition of a dense symmetric/hermitian matrix using LAPACK.
        complex(dp), intent(in) :: A(:, :)
        !! Matrix to be factorized.
        complex(dp), intent(out) :: vecs(:, :)
        !! Eigenvectors.
        real(dp), intent(out) :: vals(:)
        !! Eigenvalues.

        ! Internal variables.
        character :: jobz = "v", uplo = "u"
        integer :: n, lwork, info, lda
        complex(dp) :: A_tilde(size(A, 1), size(A, 2))
        complex(dp), allocatable :: work(:)
        real(dp), allocatable :: rwork(:)

        ! Setup variables.
        n = size(A, 1) ; lda = n ; a_tilde = a
        lwork = max(1, 2*n-1)
        allocate(rwork(max(1, 3*n-2)))
        allocate(work(lwork))

        ! Eigendecomposition.
        call heev(jobz, uplo, n, a_tilde, lda, vals, work, lwork, rwork, info)
        call check_info(info, 'HEEV', module=this_module, procedure='eigh_cdp')

        ! Extract eigenvectors
        vecs = a_tilde

        return
    end subroutine eigh_cdp

    subroutine schur_cdp(A, Z, eigvals)
        !! Compute the Schur form (in-place) and Schur vectors of the matrix `A`.
        complex(dp), intent(inout) :: A(:, :)
        !! Matrix to be factorized.
        complex(dp), intent(out) :: Z(:, :)
        !! Schur basis.
        complex(dp), intent(out) :: eigvals(:)
        !! Eigenvalues.

        ! Internal variables.
        character :: jobvs = "v", sort = "n"
        integer :: n, lda, sdim, ldvs, lwork, info
        logical, allocatable :: bwork(:)
        complex(dp), allocatable :: work(:)
        real(dp), allocatable :: rwork(:)

        ! Allocate variables.
        n = size(A, 1) ; lda = n ; ldvs = n ; lwork =  2*n 
        allocate(bwork(n)) ; allocate(work(lwork)) ;  allocate(rwork(n)) 

        call gees(jobvs, sort, dummy_select, n, A, lda, sdim, eigvals, Z, ldvs, work, lwork, rwork, bwork, info)
        call check_info(info, 'GEES', module=this_module, procedure='schur_cdp')


        return
    contains
        pure function dummy_select(w) result(out)
            complex(dp), intent(in) :: w
            logical :: out
            out = .false.
            return
        end function
    end subroutine schur_cdp

    subroutine ordschur_cdp(T, Q, selected)
        !! Re-order the Schur factorization from `schur` such that the selected eigenvalues
        !! are in the upper-left block.
        complex(dp), intent(inout) :: T(:, :)
        !! Schur matrix to be re-ordered.
        complex(dp), intent(inout) :: Q(:, :)
        !! Schur vectors to be re-ordered.
        logical, intent(in) :: selected(:)
        !! Boolean array defining the selected eigenvalues.

        ! Internal variables
        character :: job="n", compq="v"
        integer info, ldq, ldt, lwork, m, n
        real(dp) :: s, sep
        complex(dp) :: w(size(T, 1)), work(size(T, 1))

        ! Setup variables.
        n = size(T, 2) ; ldt = n ; ldq = n ; lwork = max(1, n)

        call trsen(job, compq, selected, n, T, ldt, Q, ldq, w, m, s, sep, work, lwork, info)
        call check_info(info, 'TRSEN', module=this_module, procedure='ordschur_cdp')

        return
    end subroutine ordschur_cdp

    subroutine sqrtm_cdp(X, sqrtmX, info)
      !! Matrix-valued sqrt function for dense symmetric/hermitian positive (semi-)definite matrices
      complex(dp), intent(in)  :: X(:,:)
      !! Matrix of which to compute the sqrt
      complex(dp), intent(out) :: sqrtmX(size(X,1),size(X,1))
      !! Return matrix
      integer, intent(out) :: info
      !! Information flag

      ! internals
      real(dp) :: lambda(size(X,1))
      complex(dp) :: V(size(X,1), size(X,1))
      integer :: i
      character*128 :: msg

      info = 0

      ! Check if the matrix is hermitian
      if (.not. is_hermitian(X)) then
        write(msg,*) "Input matrix is not hermitian"
        call stop_error(msg, module=this_module, procedure='sqrtm_cdp')
=======
   end subroutine ordschur

   !-------------------------------
   !-----                     -----
   !-----     MATRIX SQRT     -----
   !-----                     -----
   !-------------------------------

   subroutine sqrtm(sqrtmA, A)
      !! Compute the matrix square root of a small dense positive semi-definite matrix via eigenvalues
      real(kind=wp), intent(out) :: sqrtmA(:, :)
      !! Result
      real(kind=wp), intent(in) :: A(:, :)
      !! Matrix of which to compute sqrtm
      
      ! internal variables
      integer :: i, rk
      real(kind=wp), allocatable :: U(:, :)
      real(kind=wp), allocatable :: lambda(:)

      rk = size(A,1)
      call assert_shape(A, [rk, rk], "sqrmt", "A")
      call assert_shape(sqrtmA, [rk, rk], "sqrmt", "sqrtmA")
      if (norm2(A - transpose(A))/rk**2 .gt. 100*atol) then
         write(*,*) 'sqrtm: Input matrix is not symmetric. Abort.'
         STOP 1
>>>>>>> 40ae8b01
      end if

      ! Perform eigenvalue decomposition
      call eigh(X, V, lambda)

<<<<<<< HEAD
      ! Check if the matrix is positive definite (up to tol)
      do i = 1, size(lambda)
         if (abs(lambda(i)) .gt. 10*atol_dp ) then
            if (lambda(i) .gt. zero_rdp) then
               lambda(i) = sqrt(lambda(i))
            else
               lambda(i) = zero_rdp
               info = -1
            end if
=======
      do i=1,rk
         if (abs(lambda(i)) .lt. atol) then
            lambda(i) = 0.0_wp       ! deal with positive semi-definite matrices in eig
         else if (lambda(i) .lt. 0.0) then
            write(*,*) 'sqrtm: Input matrix is not PD. Abort.'
            STOP 1
>>>>>>> 40ae8b01
         else
            lambda(i) = zero_rdp
            info = 1
         end if
      end do

      ! Reconstruct the square root matrix
      sqrtmX = matmul(V, matmul(diag(lambda), conjg(transpose(V))))

      return
    end subroutine


    !---------------------------------
    !-----     MISCELLANEOUS     -----
    !---------------------------------

    real(sp) function log2_rsp(x) result(y)
        real(sp), intent(in) :: x
        y = log(x) / log(2.0_sp)
    end function

    real(sp) function norml_rsp(A) result(norm)
        real(sp), intent(in) :: A(:, :)
        integer :: i, n
        real(sp) :: row_sum

        norm = zero_rsp
        n = size(A, 1)
        do i = 1, n
            row_sum = sum(abs(A(i, :)))
            norm = max(norm, row_sum)
        enddo
    end function

    real(dp) function log2_rdp(x) result(y)
        real(dp), intent(in) :: x
        y = log(x) / log(2.0_dp)
    end function

    real(dp) function norml_rdp(A) result(norm)
        real(dp), intent(in) :: A(:, :)
        integer :: i, n
        real(dp) :: row_sum

        norm = zero_rdp
        n = size(A, 1)
        do i = 1, n
            row_sum = sum(abs(A(i, :)))
            norm = max(norm, row_sum)
        enddo
    end function


    real(sp) function norml_csp(A) result(norm)
        complex(sp), intent(in) :: A(:, :)
        integer :: i, n
        real(sp) :: row_sum

        norm = zero_rsp
        n = size(A, 1)
        do i = 1, n
            row_sum = sum(abs(A(i, :)))
            norm = max(norm, row_sum)
        enddo
    end function


    real(dp) function norml_cdp(A) result(norm)
        complex(dp), intent(in) :: A(:, :)
        integer :: i, n
        real(dp) :: row_sum

        norm = zero_rdp
        n = size(A, 1)
        do i = 1, n
            row_sum = sum(abs(A(i, :)))
            norm = max(norm, row_sum)
        enddo
    end function


end module lightkrylov_utils<|MERGE_RESOLUTION|>--- conflicted
+++ resolved
@@ -1,5 +1,4 @@
 module lightkrylov_utils
-<<<<<<< HEAD
     !--------------------------------------------
     !-----     Standard Fortran Library     -----
     !--------------------------------------------
@@ -71,85 +70,6 @@
         module procedure eig_csp
         module procedure eig_cdp
     end interface
-=======
-   !! This module provides a set of utilities used throughout `LightKrylov`.
-   !! It also provides a selection wrapper around LAPACK to perform standard linear algebra computations.
-   use stdlib_linalg, only: diag, is_symmetric
-   use iso_fortran_env, only: output_unit
-   implicit none
-   include "dtypes.h"
-
-   private
-   ! General-purpose utilities.
-   public :: assert_shape, stop_error, iargsort, norml, log2
-   ! Print matrices
-   public :: print_mat
-   ! Linear Algebra Utilities.
-   public :: inv, svd, eig, eigh, lstsq, schur, ordschur, sqrtm, dsval
-
-   !-------------------------------------------------------
-   !-----                                             -----
-   !-----     OPTS TYPE OBJECT FOR LINEAR SOLVERS     -----
-   !-----                                             -----
-   !-------------------------------------------------------
-
-   type, abstract, public :: abstract_opts
-      !! Abstract type container for options to be passed to the various iterative solvers.
-   end type abstract_opts
-
-   type, extends(abstract_opts), public :: gmres_opts
-      !! Extended `abstract_opts` type to pass options to the `gmres` solver.
-      integer :: kdim = 30
-      !! Dimension of the Krylov subspace (default: 30).
-      integer :: maxiter = 10
-      !! Maximum number of `gmres` restarts (default: 10)
-      real(kind=wp) :: atol = atol
-      !! Absolute tolerance (default: `epsilon(1.0_wp)`).
-      real(kind=wp) :: rtol = rtol
-      !! Relative tolerance (default: `sqrt(atol)`).
-      logical :: verbose = .false.
-      !! Verbosity control (default: `.false.`).
-   end type gmres_opts
-
-   type, extends(abstract_opts), public :: cg_opts
-      !! Extended `abstract_opts` type to pass options to the `cg` solver.
-      integer :: maxiter = 100
-      !! Maximum number of `cg` iterations (default: 100).
-      real(kind=wp) :: rtol = rtol
-      !! Relative tolerance (default: `sqrt(atol)`).
-      real(kind=wp) :: atol = atol
-      !! Absolute tolerance (default: `epsilon(1.0_wp)`).
-      logical :: verbose = .false.
-      !! Verbosity control (default: `.false.`).
-   end type cg_opts
-
-   !------------------------------
-   !-----     INTERFACES     -----
-   !------------------------------
-
-   interface assert_shape
-      !! Interface to assert the shape of a matrix.
-      module procedure dassert_shape
-      module procedure zassert_shape
-   end interface assert_shape
-
-   interface inv
-      !! Interface to compute the inverse of a matrix (in-place).
-      module procedure dinv
-      module procedure zinv
-   end interface inv
-
-   interface svd
-      !! Interface to compute the SVD of a matrix.
-      module procedure dsvd
-      module procedure zsvd
-   end interface svd
-
-   interface eig
-      !! Interface to compute the EVD of a matrix.
-      module procedure deig
-   end interface eig
->>>>>>> 40ae8b01
 
    interface eigh
         module procedure eigh_rsp
@@ -807,7 +727,6 @@
       sqrtmX = matmul(V, matmul(diag(lambda), transpose(V)))
 
       return
-<<<<<<< HEAD
     end subroutine
 
     subroutine inv_csp(A)
@@ -972,89 +891,6 @@
       if (.not. is_hermitian(X)) then
         write(msg,*) "Input matrix is not hermitian"
         call stop_error(msg, module=this_module, procedure='sqrtm_csp')
-=======
-   end subroutine zsvd
-
-   subroutine dsval(A, S)
-      !! Singular Value Decomposition of a real-valued matrix using LAPACK.
-       real(kind=wp), intent(in)  :: A(:, :)
-       !! Matrix to be factorized.
-       real(kind=wp), intent(out) :: S(:)
-       !! Singular values.
- 
-       ! Lapack-related.
-       character :: jobu = "N", jobvt = "N"
-       integer   :: m, n, lda, ldu, ldvt, lwork, info
-       real(kind=wp), allocatable :: work(:)
-       real(kind=wp) :: A_tilde(size(A, 1), size(A, 2)), u(1,1), vt(1,1) 
- 
-       ! Setup variables.
-       m = size(A, 1); n = size(A, 2)
-       lda = m; ldu = 1; ldvt = 1
-       lwork = max(1, 3*min(m, n) + max(m, n), 5*min(m, n)); allocate (work(lwork))
- 
-       ! SVD computation.
-       a_tilde = a
-       call dgesvd(jobu, jobvt, m, n, a_tilde, lda, s, u, ldu, vt, ldvt, work, lwork, info)
-       if (info /= 0) then
-          write (output_unit, *) "DGESVD returned info = ", info
-          if (info < 0) then
-             write (output_unit, *) "The ", -info, "-th argument has an illegal value."
-          else
-             write (output_unit, *) "DBSQR did not converge. There are ", info, "superdiagonals"
-             write (output_unit, *) "of an intermediate bidiagonal matrix form B which did not"
-             write (output_unit, *) "converge to zero. See Lapack documentation for more details."
-          end if
-          call stop_error("svd: dgesvd error")
-       end if
- 
-       return
-    end subroutine dsval
-  
-   !-------------------------------------------
-   !-----                                 -----
-   !-----     LAPACK EVD COMPUTATIONS     -----
-   !-----                                 -----
-   !-------------------------------------------
-
-   subroutine deig(A, vecs, vals)
-     !! Eigenvalue decomposition of a real-valued matrix using LAPACK.
-      real(kind=wp), intent(in) :: A(:, :)
-      !! Matrix to be factorized.
-      real(kind=wp), intent(out) :: vecs(:, :)
-      !! Eigenvectors.
-      complex(kind=wp), intent(out) :: vals(:)
-      !! Eigenvalues.
-
-      ! Lapack-related.
-      character :: jobvl = "n", jobvr = "v"
-      integer   :: n, lwork, info, lda, ldvl, ldvr
-      real(kind=wp) :: A_tilde(size(A, 1), size(A, 2)), vr(size(A, 1), size(A, 2))
-      real(kind=wp) :: vl(1, size(A, 1))
-      real(kind=wp) :: work(4*size(A, 1))
-      real(kind=wp) :: wr(size(A, 1)), wi(size(A, 1))
-      integer :: i, idx(size(A, 1))
-
-      ! Setup variables.
-      n = size(A, 1); lda = n; ldvl = 1; ldvr = n; lwork = 4*n; a_tilde = a
-
-      ! Shape assertion.
-      call assert_shape(A, [n, n], "eig", "A")
-      call assert_shape(vecs, [n, n], "eig", "vecs")
-
-      ! Eigendecomposition.
-      call dgeev(jobvl, jobvr, n, a_tilde, lda, wr, wi, vl, ldvl, vecs, ldvr, work, lwork, info)
-
-      if (info /= 0) then
-         write (output_unit, *) "DGEEV returned info = ", info
-         if (info < 0) then
-            write (output_unit, *) "The ", -info, "-th argument has an illegal value."
-         else
-            write (output_unit, *) "The QR alg. failed to compute all of the eigenvalues."
-            write (output_unit, *) "No eigenvector has been computed."
-         end if
-         call stop_error("eig: dgeev error")
->>>>>>> 40ae8b01
       end if
 
       ! Perform eigenvalue decomposition
@@ -1079,7 +915,6 @@
       sqrtmX = matmul(V, matmul(diag(lambda), conjg(transpose(V))))
 
       return
-<<<<<<< HEAD
     end subroutine
 
     subroutine inv_cdp(A)
@@ -1244,40 +1079,11 @@
       if (.not. is_hermitian(X)) then
         write(msg,*) "Input matrix is not hermitian"
         call stop_error(msg, module=this_module, procedure='sqrtm_cdp')
-=======
-   end subroutine ordschur
-
-   !-------------------------------
-   !-----                     -----
-   !-----     MATRIX SQRT     -----
-   !-----                     -----
-   !-------------------------------
-
-   subroutine sqrtm(sqrtmA, A)
-      !! Compute the matrix square root of a small dense positive semi-definite matrix via eigenvalues
-      real(kind=wp), intent(out) :: sqrtmA(:, :)
-      !! Result
-      real(kind=wp), intent(in) :: A(:, :)
-      !! Matrix of which to compute sqrtm
-      
-      ! internal variables
-      integer :: i, rk
-      real(kind=wp), allocatable :: U(:, :)
-      real(kind=wp), allocatable :: lambda(:)
-
-      rk = size(A,1)
-      call assert_shape(A, [rk, rk], "sqrmt", "A")
-      call assert_shape(sqrtmA, [rk, rk], "sqrmt", "sqrtmA")
-      if (norm2(A - transpose(A))/rk**2 .gt. 100*atol) then
-         write(*,*) 'sqrtm: Input matrix is not symmetric. Abort.'
-         STOP 1
->>>>>>> 40ae8b01
       end if
 
       ! Perform eigenvalue decomposition
       call eigh(X, V, lambda)
 
-<<<<<<< HEAD
       ! Check if the matrix is positive definite (up to tol)
       do i = 1, size(lambda)
          if (abs(lambda(i)) .gt. 10*atol_dp ) then
@@ -1287,14 +1093,6 @@
                lambda(i) = zero_rdp
                info = -1
             end if
-=======
-      do i=1,rk
-         if (abs(lambda(i)) .lt. atol) then
-            lambda(i) = 0.0_wp       ! deal with positive semi-definite matrices in eig
-         else if (lambda(i) .lt. 0.0) then
-            write(*,*) 'sqrtm: Input matrix is not PD. Abort.'
-            STOP 1
->>>>>>> 40ae8b01
          else
             lambda(i) = zero_rdp
             info = 1
@@ -1376,5 +1174,4 @@
         enddo
     end function
 
-
 end module lightkrylov_utils