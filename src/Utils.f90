--- conflicted
+++ resolved
@@ -333,11 +333,8 @@
         ! SVD computation.
         A_tilde = A
         call gesvd(jobu, jobvt, m, n, A_tilde, lda, S, U, ldu, Vt, ldvt, work, lwork, info)
-<<<<<<< HEAD
         call check_info(info, 'GESVD', module='LightKrylov_Utils', procedure='svd_rsp')
-=======
         v = transpose(vt)
->>>>>>> edf928d1
 
         return
     end subroutine svd_rsp
@@ -594,11 +591,8 @@
         ! SVD computation.
         A_tilde = A
         call gesvd(jobu, jobvt, m, n, A_tilde, lda, S, U, ldu, Vt, ldvt, work, lwork, info)
-<<<<<<< HEAD
         call check_info(info, 'GESVD', module='LightKrylov_Utils', procedure='svd_rdp')
-=======
         v = transpose(vt)
->>>>>>> edf928d1
 
         return
     end subroutine svd_rdp
@@ -857,11 +851,8 @@
         A_tilde = A
         allocate(rwork(5*min(m, n)))
         call gesvd(jobu, jobvt, m, n, A_tilde, lda, S, U, ldu, Vt, ldvt, work, lwork, rwork, info)
-<<<<<<< HEAD
         call check_info(info, 'GESVD', module='LightKrylov_Utils', procedure='svd_csp')
-=======
         v = transpose(conjg(vt))
->>>>>>> edf928d1
 
         return
     end subroutine svd_csp
@@ -1115,11 +1106,8 @@
         A_tilde = A
         allocate(rwork(5*min(m, n)))
         call gesvd(jobu, jobvt, m, n, A_tilde, lda, S, U, ldu, Vt, ldvt, work, lwork, rwork, info)
-<<<<<<< HEAD
         call check_info(info, 'GESVD', module='LightKrylov_Utils', procedure='svd_cdp')
-=======
         v = transpose(conjg(vt))
->>>>>>> edf928d1
 
         return
     end subroutine svd_cdp
