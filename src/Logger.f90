--- conflicted
+++ resolved
@@ -161,24 +161,7 @@
                call logger%log_error(origin, module=module, procedure=procedure, stat=info, errmsg=trim(msg))
                ierr = -1
             end if
-<<<<<<< HEAD
-         else if (trim(to_lower(origin)) == 'gesvd') then
-            ! GESVD
-            if (info < 0) then
-               write(msg, *) "The ", -info, "-th argument has illegal value. ", trim(str)
-               call logger%log_error(origin, module=module, procedure=procedure, stat=info, errmsg=trim(msg))
-               ierr = -1
-            else
-               write(msg, *) "The QR alg. did not converge. ", info, &
-                           & "superdiagonals of an intermediate bidiagonal form B ", &
-                           & "did not converge to zero. ", trim(str)
-               call logger%log_error(origin, module=module, procedure=procedure, stat=info, errmsg=trim(msg))
-               ierr = -1
-            end if
-         !
-=======
         !
->>>>>>> 8bf79dc3
          !   LightKrylov_Utils
          !
          else if (trim(to_lower(origin)) == 'sqrtm') then
