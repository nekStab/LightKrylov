module IterativeSolvers
  use Utils
  use AbstractVector
  use LinearOperator
  use BaseKrylov
  use stdlib_sorting, only : sort_index, int_size
  use stdlib_optval , only : optval
  use stdlib_io_npy , only : save_npy
  implicit none
  include "dtypes.h"

  private
  public :: eigs, eighs, gmres, save_eigenspectrum, svds, cg
  public :: abstract_linear_solver

  !------------------------------------------------
  !-----                                      -----
  !-----     ABSTRACT PRECONDITIONER TYPE     -----
  !-----                                      -----
  !------------------------------------------------

  ! --> Abstract type definition.
  type, abstract, public :: abstract_preconditioner
   contains
     private
     procedure(abstract_apply_precond), deferred, pass(self), public :: apply
     procedure(abstract_undo_precond) , deferred, pass(self), public :: undo
  end type abstract_preconditioner

  ! --> Definition of the type-bound procedures interfaces.
  abstract interface
     !> Apply the preconditionner.
     subroutine abstract_apply_precond(self, vec_inout)
       import abstract_preconditioner, abstract_vector
       class(abstract_preconditioner), intent(in)    :: self
       class(abstract_vector)        , intent(inout) :: vec_inout
     end subroutine abstract_apply_precond

     !> Undo the action of the preconditioner.
     subroutine abstract_undo_precond(self, vec_inout)
       import abstract_preconditioner, abstract_vector
       class(abstract_preconditioner), intent(in)    :: self
       class(abstract_vector)        , intent(inout) :: vec_inout
     end subroutine abstract_undo_precond
  end interface

  !--------------------------------------------------------
  !-----                                              -----
  !-----     GENERIC INTERFACE FOR LINEAR SOLVERS     -----
  !-----                                              -----
  !--------------------------------------------------------

  abstract interface
     subroutine abstract_linear_solver(A, b, x, info, preconditioner, options, transpose)
       import abstract_linop, abstract_vector, abstract_opts, abstract_preconditioner
       !> Linear problem.
       class(abstract_linop) , intent(in) :: A
       class(abstract_vector), intent(in) :: b
       !> Solution vector.
       class(abstract_vector), intent(inout) :: x
       !> Information flag.
       integer               , intent(out) :: info
       !> Solver options.
       class(abstract_opts)  , optional, intent(in) :: options
       !> Preconditioner.
       class(abstract_preconditioner), optional, intent(in) :: preconditioner
       !> Transposition flag.
       logical               , optional, intent(in) :: transpose
     end subroutine abstract_linear_solver
  end interface

contains

  !-----------------------------
  !-----     UTILITIES     -----
  !-----------------------------

  elemental pure function compute_residual(beta, x) result(residual)
    !> Norm of Krylov residual vector.
    real(kind=wp), intent(in) :: beta
    !> Last element of Ritz eigenvector.
    real(kind=wp), intent(in) :: x
    !> Residual.
    real(kind=wp) :: residual

    ! --> Compute residual.
    residual = abs(beta * x)
    return
  end function compute_residual

  subroutine save_eigenspectrum(real_part, imag_part, residuals, filename)
    !> Real and imaginary parts of the eigenvalues.
    real(kind=wp), intent(in) :: real_part(:)
    real(kind=wp), intent(in) :: imag_part(:)
    !> Residual norm computed from the Arnoldi/Lanczos factorization.
    real(kind=wp), intent(in) :: residuals(:)
    !> Name of the output file.
    character(len=*), intent(in) :: filename

    !> Miscellaneous.
    real(kind=wp), dimension(size(real_part), 3) :: data

    ! --> Store the data.
    data(:, 1) = real_part ; data(:, 2) = imag_part ; data(:, 3) = residuals
    ! --> Save the eigenspectrum to disk using npy file format.
    call save_npy(filename, data)

    return
  end subroutine save_eigenspectrum

  !------------------------------------------
  !-----                                -----
  !-----     EIGENVALUE COMPUTATION     -----
  !-----                                -----
  !------------------------------------------

  subroutine eigs(A, X, eigvecs, eigvals, residuals, info, verbosity, transpose)
    !> Linear Operator.
    class(abstract_linop), intent(in) :: A
    !> Krylov basis.
    class(abstract_vector), dimension(:), intent(inout) :: X
    !> Coordinates of eigenvectors in Krylov basis, eigenvalues and associated residuals.
    complex(kind=wp), dimension(size(X)-1, size(X)-1), intent(out) :: eigvecs
    complex(kind=wp), dimension(size(X)-1)           , intent(out) :: eigvals
    real(kind=wp)   , dimension(size(X)-1)           , intent(out) :: residuals
    !> Information flag.
    integer, intent(out) :: info
    !> Verbosity control.
    logical, optional, intent(in) :: verbosity
    logical :: verbose
    !> Transpose operator.
    logical, optional, intent(in) :: transpose
    logical :: trans

    !> Upper Hessenberg matrix.
    real(kind=wp), dimension(size(X), size(X)-1) :: H
    real(kind=wp)                                :: beta
    !> Krylov subspace dimension.
    integer :: kdim
    !> Miscellaneous.
    integer :: i, j, k
    integer(int_size), dimension(size(X)-1) :: indices
    real(kind=wp)    , dimension(size(X)-1) :: abs_eigvals

    ! --> Dimension of the Krylov subspace.
    kdim = size(X) - 1

    ! --> Deals with the optional arguments.
    verbose = optval(verbosity, .false.)
    trans   = optval(transpose, .false.)

    ! --> Initialize variables.
    H = 0.0_wp ; residuals = 0.0_wp ; eigvals = (0.0_wp, 0.0_wp) ; eigvecs = (0.0_wp, 0.0_wp)
    do i = 2, size(X) ! i=1 is the initial Krylov vector given by the user.
       call X(i)%zero()
    enddo

    ! --> Compute Arnoldi factorization.
    call arnoldi_factorization(A, X, H, info, verbosity=verbose, transpose=trans)

    if (info < 0) then
       if (verbose) then
          write(*, *) "INFO : Arnoldi iteration failed. Exiting the eig subroutine."
          write(*, *) "       Arnoldi exit code :", info
       endif
       info = -1
       return
    endif

    ! --> Compute spectral decomposition of the Hessenberg matrix.
    call evd(H(1:kdim, 1:kdim), eigvecs, eigvals, kdim)

    ! --> Sort eigenvalues with decreasing magnitude.
    abs_eigvals = abs(eigvals) ; call sort_index(abs_eigvals, indices, reverse=.true.)
    eigvals(:) = eigvals(indices) ; eigvecs = eigvecs(:, indices)

    ! --> Compute the residual associated with each eigenpair.
    beta = H(kdim+1, kdim) !> Get Krylov residual vector norm.
    residuals = compute_residual(beta, abs(eigvecs(kdim, :)))

    return
  end subroutine eigs

  subroutine eighs(A, X, eigvecs, eigvals, residuals, info, verbosity)
    !> Linear Operator.
    class(abstract_spd_linop), intent(in) :: A
    !> Krylov basis.
    class(abstract_vector), dimension(:), intent(inout) :: X
    !> Coordinates of eigenvectors in Krylov basis, eigenvalues, and associated residuals
    real(kind=wp), dimension(size(X)-1, size(X)-1), intent(out) :: eigvecs
    real(kind=wp), dimension(size(X)-1)           , intent(out) :: eigvals
    real(kind=wp), dimension(size(X)-1)           , intent(out) :: residuals
    !> Information flag.
    integer, intent(out) :: info
    !> Verbosity control.
    logical, optional, intent(in) :: verbosity
    logical :: verbose

    !> Tridiagonal matrix.
    real(kind=wp), dimension(size(X), size(X)-1) :: T
    real(kind=wp)                                :: beta
    !> Krylov subspace dimension.
    integer :: kdim
    !> Miscellaneous.
    integer :: i, j, k
    integer(int_size), dimension(size(X)-1) :: indices

    ! --> Dimension of the Krylov subspace.
    kdim = size(X) - 1

    ! --> Deals with the optional argument.
    verbose = optval(verbosity, .false.)

    ! --> Initialize all variables.
    T = 0.0_wp ; residuals = 0.0_wp ; eigvecs = 0.0_wp ; eigvals = 0.0_wp
    do i = 2, size(X) ! i = 1 is the starting Krylov vector provided by the user.
       call X(i)%zero()
    enddo

    ! --> Compute Lanczos tridiagonalization.
    call lanczos_tridiagonalization(A, X, T, info, verbosity=verbose)

    if (info < 0) then
       if (verbose) then
          write(*, *) "INFO : Lanczos iteration failed. Exiting the eigh subroutine."
          write(*, *) "       Lanczos exit code :", info
       endif
       info = -1
       return
    endif

    ! --> Compute spectral decomposition of the tridiagonal matrix.
    call hevd(T(1:kdim, 1:kdim), eigvecs, eigvals, kdim)

    ! --> Sort eigenvalues in decreasing order.
    call sort_index(eigvals, indices, reverse=.true.) ; eigvecs = eigvecs(:, indices)

    ! --> Compute the residual associated with each eigenpair.
    beta = T(kdim+1, kdim) !> Get Krylov residual vector norm.
    residuals = compute_residual(beta, eigvecs(kdim, :))

    return
  end subroutine eighs

  subroutine evd(A, vecs, vals, n)
    !> Lapack job.
    character*1 :: jobvl = "N", jobvr = "V"
    integer :: n, lwork, info, lda, ldvl, ldvr
    real(kind=wp), dimension(n, n) :: A, A_tilde, vr
    real(kind=wp), dimension(1, n) :: vl
    real(kind=wp), dimension(4*n)  :: work
    real(kind=wp), dimension(n)    :: wr, wi
    complex(kind=wp), dimension(n, n)   :: vecs
    complex(kind=wp), dimension(n)      :: vals
    integer :: i
    integer, dimension(n) :: idx

    interface
       pure subroutine dgeev(fjobvl, fjobvr, fn, fa, flda, fwr, fwi, fvl, fldvl, fvr, fldvr, fwork, flwork, finfo)
         import wp
         character, intent(in) :: fjobvl, fjobvr
         integer  , intent(in) :: fn, flda, fldvl, fldvr, flwork, finfo
         real(kind=wp), intent(inout) :: fa(flda, *)
         real(kind=wp), intent(out) :: fwr(fn), fwi(fn), fvl(fldvl, *), fvr(fldvr, *), fwork(flwork)
       end subroutine dgeev
    end interface

    ! --> Compute the eigendecomposition of A.
    lda = n ; ldvl = 1 ; ldvr = n ; lwork = 4*n ; A_tilde = A
    call dgeev(jobvl, jobvr, n, A_tilde, lda, wr, wi, vl, ldvl, vr, ldvr, work, lwork, info)

    ! --> Real to complex arithmetic.
    !     NOTE : Check if a LAPACK function already exists for that purpose.
    vals = wr*(1.0_wp, 0.0_wp) + wi*(0.0_wp, 1.0_wp)
    vecs = vr*(1.0_wp, 0.0_wp)

    do i = 1, n-1
       if (wi(i) .gt. 0) then
          vecs(:, i) = vr(:, i)*(1.0_wp, 0.0_wp) + vr(:, i+1)*(0.0_wp, 1.0_wp)
          vecs(:, i+1) = conjg(vecs(:, i))
       else if (abs(wi(i)) .le. epsilon(wi(i))) then
          vecs(:, i) = vr(:, i) * (1.0_wp, 0.0_wp)
       endif
    enddo

    return
  end subroutine evd

  subroutine hevd(A, vecs, vals, n)
    !> Lapack job.
    character :: jobz="V", uplo="U"
    integer :: n, lwork, info, lda
    real(kind=wp), dimension(n) :: vals
    real(kind=wp), dimension(n, n) :: A, A_tilde, vecs
    real(kind=wp), dimension(3*n-1) :: work
    integer :: i, j, k

    interface
       pure subroutine dsyev(fjobz, fuplo, fn, fa, flda, fw, fwork, flwork, finfo)
         import wp
         character, intent(in) :: fjobz, fuplo
         integer, intent(in)  :: fn
         integer, intent(in)  :: flda
         integer, intent(in)  :: flwork
         integer, intent(out) :: finfo
         real(kind=wp), intent(inout) :: fa(flda, *)
         real(kind=wp), intent(out)   :: fw(*)
         real(kind=wp), intent(out)   :: fwork(*)
       end subroutine dsyev
    end interface

    ! --> Compute the eigendecomposition of A.
    lda = n ; lwork = 3*n-1 ; A_tilde = A
    call dsyev(jobz, uplo, n, A_tilde, lda, vals, work, lwork, info)

    return
  end subroutine hevd

  !----------------------------------------------
  !-----                                    -----
  !-----     SINGULAR VALUE COMPUTATION     -----
  !-----                                    -----
  !----------------------------------------------

  subroutine svds(A, U, V, uvecs, vvecs, sigma, residuals, info, verbosity)
    !> Linear Operator.
    class(abstract_linop), intent(in) :: A
    !> Krylov bases.
    class(abstract_vector), intent(inout) :: U(:) ! Basis for left sing. vectors.
    class(abstract_vector), intent(inout) :: V(:) ! Basis for right sing. vectors.
    !> Coordinates of singular vectors in Krylov bases, singular values, and associated residuals.
    real(kind=wp), intent(out) :: uvecs(size(U)-1, size(U)-1), vvecs(size(U)-1, size(U)-1)
    real(kind=wp), intent(out) :: sigma(size(U)-1)
    real(kind=wp), intent(out) :: residuals(size(U)-1)
    !> Information flag.
    integer, intent(out) :: info
    !> Verbosity control.
    logical, optional, intent(in) :: verbosity
    logical verbose

    !> Bidiagonal matrix.
    real(kind=wp) :: B(size(U), size(U)-1)
    real(kind=wp) :: beta
    !> Krylov subspace dimension.
    integer :: kdim
    !> Miscellaneous.
    integer :: i, j, k
    integer(int_size) :: indices(size(U)-1)

    ! --> Deals with the optional args.
    verbose = optval(verbosity, .false.)
    ! --> Assert size(U) == size(V).
    if (size(U) .ne. size(V)) then
       info = -1
       if (verbose) then
          write(*, *) "INFO : Left and Right Krylov subspaces have different dimensions."
          write(*, *) "       Exiting svds with exit code info =", info
       endif
    else
       kdim = size(U)-1
    endif

    ! --> Initialize variables.
    B = 0.0_wp ; residuals = 0.0_wp ; uvecs = 0.0_wp ; vvecs = 0.0_wp ; sigma = 0.0_wp
    do i = 2, size(U)
       call U(i)%zero() ; call V(i)%zero()
    enddo

    ! --> Compute the Lanczos bidiagonalization.
    call lanczos_bidiagonalization(A, U, V, B, info, verbosity=verbose)

    ! --> Compute the singular value decomposition of the bidiagonal matrix.
    call svd(B(1:kdim, 1:kdim), uvecs, sigma, vvecs)

    ! --> Compute the residual associated with each singular triplet.
    beta = B(kdim+1, kdim) !> Get Krylov residual vector norm.
    residuals = compute_residual(beta, vvecs(kdim, :))

    return
  end subroutine svds

  subroutine svd(A, U, S, V)
    !> Matrix to be factorized.
    real(kind=wp), intent(in)  :: A(:, :)
    !> Left singular vectors.
    real(kind=wp), intent(out) :: U(size(A, 1), min(size(A, 1), size(A, 2)))
    !> Singular values.
    real(kind=wp), intent(out) :: S(size(A, 2))
    !> Right singular vectors.
    real(kind=wp), intent(out) :: V(size(A, 2), min(size(A, 1), size(A, 2)))

    !> Lapack job.
    character                  :: jobu = "S", jobvt = "S"
    integer                    :: m, n, lda, ldu, ldvt, lwork, info
    real(kind=wp), allocatable :: work(:)
    real(kind=wp) :: A_tilde(size(A, 1), size(A, 2)), vt(min(size(A, 1), size(A, 2)), size(A, 2))

    interface
       pure subroutine dgesvd(jobu, jobvt, m, n, a, lda, s, u, ldu, vt, ldvt, work, lwork, info)
         import wp
         character, intent(in) :: jobu, jobvt
         integer  , intent(in) :: m, n, lda, ldu, ldvt, lwork, info
         real(kind=wp), intent(inout) :: a(lda, *)
         real(kind=wp), intent(out)   :: u(ldu, *), s(*), vt(ldvt, *), work(*)
       end subroutine dgesvd
    end interface

    m = size(A, 1) ; n = size(A, 2)
    lda = size(A, 1) ; ldu = size(A, 1) ; ldvt = size(A, 2)
    lwork = max(1, 3*min(m, n), 5*min(m, n)) ; allocate(work(lwork))

    a_tilde = a
    call dgesvd(jobu, jobvt, m, n, a_tilde, lda, s, u, ldu, vt, ldvt, work, lwork, info)
    v = transpose(vt)

    return
  end subroutine svd

  !--------------------------------------------
  !-----                                  -----
  !-----     ITERATIVE LINEAR SOLVERS     -----
  !-----                                  -----
  !--------------------------------------------

  !=======================================================================================
  ! Generalized Minimal Residual (GMRES) Solver Subroutine
  !=======================================================================================
  !
  ! Purpose:
  ! --------
  ! Implements the classic, unpreconditioned Generalized Minimal Residual (GMRES) algorithm
  ! for solving nonsymmetric, non-Hermitian linear systems of equations, Ax = b.
  !
  ! Algorithmic Features:
  ! ---------------------
  ! - Constructs a full Krylov subspace without restarts (i.e., not GMRES(m)).
  ! - Utilizes Arnoldi factorization to generate an orthonormal basis for the Krylov subspace.
  ! - Employs a least-squares solve to determine the optimal linear combination of the Krylov vectors.
  ! - Updates the approximate solution based on the least-squares solution.
  !
  ! Advantages:
  ! -----------
  ! - Suitable for nonsymmetric and ill-conditioned matrices.
  ! - Produces monotonically decreasing residuals.
  ! - Fully utilizes the generated Krylov subspace for the solution.
  !
  ! Limitations:
  ! ------------
  ! - Memory-intensive due to the absence of restarts.
  ! - May not be efficient for very large-scale problems.
  ! - No preconditioning capabilities in the current implementation.
  !
  ! Input/Output Parameters:
  ! ------------------------
  ! - A        : Linear Operator              [Input]
  ! - b        : Right-hand side vector       [Input]
  ! - x        : Initial/Updated solution     [Input/Output]
  ! - info     : Iteration Information flag   [Output]
  ! - maxiter  : Maximum number of iterations [Optional, Input]
  ! - tol      : Tolerance for convergence    [Optional, Input]
  ! - verbosity: Verbosity control flag       [Optional, Input]
  !
  ! References:
  ! -----------
  ! - Saad, Y., and Schultz, M. H. (1986). "GMRES: A Generalized Minimal Residual Algorithm for Solving Nonsymmetric Linear Systems,"
  !   SIAM Journal on Scientific and Statistical Computing, 7(3), 856–869.
  !
  !=======================================================================================
  subroutine gmres(A, b, x, info, preconditioner, options, transpose)
    !> Linear problem.
    class(abstract_linop)  , intent(in)    :: A ! Linear Operator.
    class(abstract_vector) , intent(in)    :: b ! Right-hand side.
    !> Solution vector.
    class(abstract_vector) , intent(inout) :: x
    !> Information flag.
    integer                , intent(out)   :: info
    !> Preconditioner.
    class(abstract_preconditioner), optional, intent(in) :: preconditioner
    class(abstract_preconditioner), allocatable          :: precond
    logical                                              :: has_precond
    !> Optional arguments.
    class(abstract_opts), optional, intent(in) :: options
    type(gmres_opts)                           :: opts
    logical             , optional, intent(in) :: transpose
    logical                                    :: trans

    !> Internal variables.
    integer                                :: k_dim
    integer                                :: maxiter
    real(kind=wp)                          :: tol
    logical                                :: verbose

    !> Krylov subspace.
    class(abstract_vector), allocatable :: V(:)
    !> Upper Hessenberg matrix.
    real(kind=wp)         , allocatable :: H(:, :)
    !> Least-squares related variables.
    real(kind=wp)         , allocatable :: y(:)
    real(kind=wp)         , allocatable :: e(:)
    real(kind=wp)                       :: beta
    !> Miscellaneous.
    integer                             :: i, j, k, l, m
    real(kind=wp)                       :: alpha
    class(abstract_vector), allocatable :: dx, wrk

    ! --> Deals with the optional arguments.
    if (present(options)) then
       select type(options)
       type is(gmres_opts)
          opts = gmres_opts(              &
               kdim    = options%kdim,    &
               maxiter = options%maxiter, &
               atol    = options%atol,    &
               rtol    = options%rtol,    &
               verbose = options%verbose  &
               )
       end select
    else
       opts = gmres_opts()
    end if
    k_dim = opts%kdim ; maxiter = opts%maxiter
    tol = opts%atol + opts%rtol * b%norm() ; verbose = opts%verbose
    trans = optval(transpose, .false.)

    if (present(preconditioner)) then
       allocate(precond, source=preconditioner)
       has_precond = .true.
    else
       has_precond = .false.
    endif

    ! --> Initialize Krylov subspace.
    allocate(wrk, source=b) ; call wrk%zero()
    allocate(V(1:k_dim+1), source=b)
    do i = 1, size(V)
       call V(i)%zero()
    enddo
    allocate(H(k_dim+1, k_dim)) ; H = 0.0_wp
    allocate(y(1:k_dim))        ; y = 0.0_wp
    allocate(e(1:k_dim+1))      ; e = 0.0_wp

    ! --> Initial Krylov vector.
    if (trans) then
       call A%rmatvec(x, V(1))
    else
       call A%matvec(x, V(1))
    endif
    call V(1)%sub(b) ; call V(1)%scal(-1.0_wp)
    beta = V(1)%norm() ; call V(1)%scal(1.0_wp / beta)

    gmres_iterations : do i = 1, maxiter
       ! --> Zero-out variables.
       H = 0.0_wp ; y = 0.0_wp ; e = 0.0_wp ; e(1) = beta
       do j = 2, size(V)
          call V(j)%zero()
       enddo

       arnoldi : do k = 1, k_dim
          ! --> Arnoldi factorization.
          if (has_precond) then
             ! --> Apply preconditioner.
             wrk = V(k) ; call precond%apply(wrk)
             ! --> Matrix-vector product.
             if (trans) then
                call A%rmatvec(wrk, V(k+1))
             else
                call A%matvec(wrk, V(k+1))
             endif
          else
             if (trans) then
                call A%rmatvec(V(k), V(k+1))
             else
                call A%matvec(V(k), V(k+1))
             endif
          endif

          do j = 1, k
             alpha = V(k+1)%dot(V(j)) ; call V(k+1)%axpby(1.0_wp, V(j), -alpha)
             H(j, k) = alpha
          enddo
          do j = 1, k
             alpha = V(k+1)%dot(V(j)) ; call V(k+1)%axpby(1.0_wp, V(j), -alpha)
             H(j, k) = H(j, k) + alpha
          enddo
          H(k+1, k) = V(k+1)%norm()
          if (H(k+1, k) > tol) then
             call V(k+1)%scal(1.0_wp / H(k+1, k))
          endif

          ! --> Least-squares problem.
          call lstsq(H(1:k+1, 1:k), e(1:k+1), y(1:k))
          ! --> Compute residual.
          beta = norm2(e(1:k+1) - matmul(H(1:k+1, 1:k), y(1:k)))
          if (verbose) then
             write(*, *) "INFO : GMRES residual after ", (i-1)*k_dim + k, "iteration : ", beta
          endif
          ! --> Check convergence.
          if (beta**2 .lt. tol) then
             exit arnoldi
          endif
       enddo arnoldi

       ! --> Update solution.
       k = min(k, k_dim)
       if (allocated(dx) .eqv. .false.) allocate(dx, source=x)
       call dx%zero() ; call get_vec(dx, V(1:k), y(1:k))
       if (has_precond) then
          call precond%apply(dx)
       endif
       call x%add(dx)

       ! --> Recompute residual for sanity check.
       if (trans) then
          call A%rmatvec(x, V(1))
       else
          call A%matvec(x, V(1))
       endif

       call V(1)%sub(b) ; call V(1)%scal(-1.0_wp)

       ! --> Initialize new starting Krylov vector if needed.
       beta = V(1)%norm() ; call V(1)%scal(1.0_wp / beta)

       if (beta**2 .lt. tol) then
          exit gmres_iterations
       endif

    enddo gmres_iterations

    ! --> Deallocate variables.
    deallocate(V, H, y, e)

    return
  end subroutine gmres

  subroutine lstsq(A, b, x)
    !> Input matrix.
    real(kind=wp), dimension(:, :), intent(in)  :: A
    real(kind=wp), dimension(:)   , intent(in)  :: b
    real(kind=wp), dimension(:)   , intent(out) :: x

    !> Lapack job.
    character :: trans = "N"
    integer   :: m, n, nrhs, lda, ldb, lwork, info
    real(kind=wp), dimension(size(A, 1), size(A, 2)) :: A_tilde
    real(kind=wp), dimension(size(A, 1))             :: b_tilde
    real(kind=wp), dimension(:), allocatable         :: work

    !> Interface to LAPACK dgels
    interface
       pure subroutine dgels(ftrans, fm, fn, fnrhs, fA, flda, fb, fldb, fwork, flwork, finfo)
         import wp
         character, intent(in)           :: ftrans
         integer  , intent(in)           :: fm, fn, fnrhs, flda, fldb, flwork, finfo
         real(kind=wp), intent(inout)    :: fa(flda, *)
         real(kind=wp), intent(inout)    :: fb(flda, *)
         real(kind=wp), intent(out)      :: fwork(*)
       end subroutine dgels
    end interface

    !> Initialize variables.
    m = size(A, 1) ; n = size(A, 2) ; nrhs = 1
    lda = m ; ldb = m ; lwork = max(1, min(m, n) + max(min(m, n), nrhs))
    A_tilde = A ; b_tilde = b
    allocate(work(1:lwork)) ; work = 0.0_wp

    !> Solve the least-squares problem.
    call dgels(trans, m, n, nrhs, A_tilde, lda, b_tilde, ldb, work, lwork, info)

    !> Return solution.
    x = b_tilde(1:n)

    return
  end subroutine lstsq

  !=======================================================================================
  ! Conjugate Gradient (CG) Solver Subroutine
  !=======================================================================================
  !
  ! Purpose:
  ! --------
  ! Implements the classic Conjugate Gradient (CG) algorithm for solving symmetric positive
  ! definite (SPD) linear systems of equations, Ax = b.
  !
  ! Algorithmic Features:
  ! ----------------------
  ! - Utilizes the method of conjugate directions to iteratively refine the solution.
  ! - Employs two sequences of vectors: residuals (r) and conjugate directions (p).
  ! - Updates the approximate solution based on the computed alpha and beta values.
  !
  ! Advantages:
  ! -----------
  ! - Well-suited for large, sparse, symmetric positive definite (SPD) matrices.
  ! - Memory-efficient, requiring storage for only a few vectors in comparison to GMRES.
  ! - Under exact arithmetic, finds the exact solution within 'n' iterations for an 'n'-dimensional SPD matrix.
  !
  ! Limitations:
  ! ------------
  ! - Applicability restricted to SPD matrices.
  ! - No preconditioning capabilities in the current implementation.
  ! - Subject to numerical rounding errors, which might require more than 'n' iterations in practice.
  !
  ! Input/Output Parameters:
  ! ------------------------
  ! - A        : Linear Operator (SPD)        [Input]
  ! - b        : Right-hand side vector       [Input]
  ! - x        : Initial/Updated solution     [Input/Output]
  ! - info     : Iteration Information flag   [Output]
  ! - maxiter  : Maximum number of iterations [Optional, Input]
  ! - tol      : Tolerance for convergence    [Optional, Input]
  ! - verbosity: Verbosity control flag       [Optional, Input]
  !
  ! References:
  ! -----------
  ! - Hestenes, M. R., and Stiefel, E. (1952). "Methods of Conjugate Gradients for Solving Linear Systems,"
  !   Journal of Research of the National Bureau of Standards, 49(6), 409–436.
  !
  !=======================================================================================
  subroutine cg(A, b, x, info, preconditioner, options)
    !> Linear problem.
    class(abstract_spd_linop), intent(in) :: A ! Linear Operator.
    class(abstract_vector), intent(in) :: b ! Right-hand side.
    !> Solution vector.
    class(abstract_vector), intent(inout) :: x
    !> Information flag.
    integer, intent(out)   :: info
    !> Preconditioner.
    class(abstract_preconditioner), optional, intent(in) :: preconditioner
    class(abstract_preconditioner), allocatable          :: precond
    logical                                              :: has_precond
    !> Optional arguments.
    class(abstract_opts), optional, intent(in) :: options
    type(cg_opts)                              :: opts

    integer :: maxiter ! Maximum number of CG iterations.
    real(kind=wp) :: tol  ! Tolerance for the CG residual.
    logical                             :: verbose
    
    !> Residual and direction vectors.
    class(abstract_vector), allocatable :: r, p, Ap
    !> Scalars used in the CG algorithm.
    real(kind=wp) :: alpha, beta, r_dot_r_old, r_dot_r_new, residual
    integer :: i, j, k
    
    ! --> Handle optional arguments.
    if (present(options)) then
       select type(options)
       type is(cg_opts)
          opts = cg_opts(       &
               maxiter = options%maxiter, &
               atol    = options%atol   , &
               rtol    = options%rtol   , &
               verbose = options%verbose  &
               )
       end select
    else
       opts = cg_opts()
    endif
    tol = opts%atol + opts%rtol * b%norm() ; maxiter = opts%maxiter ; verbose = opts%verbose

    if (present(preconditioner)) then
       write(*, *) "INFO: CG does not support preconditioning yet. Precond is thus ignored."
       write(*, *)
    endif
    
    ! --> Initialize vectors.
    allocate (r, source=b)  ; call r%zero()
    allocate (p, source=b)  ; call p%zero()
    allocate (Ap, source=b) ; call Ap%zero()
    
    ! --> Compute initial residual: r = b - Ax.
    call A%matvec(x, r) ; call r%axpby(-1.0_wp, b, 1.0_wp)
    
    ! --> Initialize direction vector: p = r.
    p = r
    
    ! --> Initialize dot product of residual: r_dot_r_old = r' * r.
    r_dot_r_old = r%dot(r)
    
    ! --> CG Iteration Loop.
    cg_iterations: do i = 1, maxiter
       
       ! Compute A * p.
       call A%matvec(p, Ap)
       
       ! Compute step size alpha = r_dot_r_old / (p' * Ap).
       alpha = r_dot_r_old / p%dot(Ap)
       
       ! Update solution x = x + alpha * p.
       call x%axpby(1.0_wp, p, alpha)
       
       ! Update residual r = r - alpha * Ap.
       call r%axpby(1.0_wp, Ap, -alpha)
       
       ! Compute new dot product of residual r_dot_r_new = r' * r.
       r_dot_r_new = r%dot(r)
       
       ! Check for convergence.
       residual = sqrt(r_dot_r_new)
       
       if (verbose) then
          write (*, *) "INFO : CG residual after ", (i), "iterations : ", residual
       end if
       
       if (residual < tol) then
          if (verbose) then
             write (*, *) "INFO : CG Converged: residual ", residual, "< tolerance: ", tol
          end if
          exit cg_iterations
       end if
       
       ! Compute new direction beta = r_dot_r_new / r_dot_r_old.
       beta = r_dot_r_new/r_dot_r_old
       
       ! Update direction p = r + beta * p.
       call p%axpby(beta, r, 1.0_wp)
       
       ! Update r_dot_r_old for next iteration.
       r_dot_r_old = r_dot_r_new
       
    end do cg_iterations
    
    ! ! --> Set info flag.
    ! if (residual < tolerance) then
    !     info = 0
    ! else
    !     info = 1
    ! end if
    deallocate (r, p, Ap)

    return
  end subroutine cg

<<<<<<< HEAD
  ! !=======================================================================================
  ! ! Biconjugate Gradient Stabilized (BiCGSTAB) Solver Subroutine
  ! !=======================================================================================
  ! !
  ! ! Purpose:
  ! ! --------
  ! ! Implements the Biconjugate Gradient Stabilized (BiCGSTAB) algorithm for solving
  ! ! nonsymmetric and possibly ill-conditioned linear systems Ax = b.
  ! !
  ! ! Algorithmic Features:
  ! ! ----------------------
  ! ! - Extends the BiCG algorithm by stabilizing the iterations.
  ! ! - Utilizes two search directions and two residuals to improve stability.
  ! ! - Iteratively updates both the approximate solution and the residuals.
  ! !
  ! ! Advantages:
  ! ! -----------
  ! ! - Capable of addressing nonsymmetric and ill-conditioned matrices.
  ! ! - Generally more stable and faster compared to the basic BiCG.
  ! ! - Suitable for large and sparse matrices.
  ! !
  ! ! Limitations:
  ! ! ------------
  ! ! - May experience stagnation for certain types of problems.
  ! ! - No preconditioning capabilities in the current implementation.
  ! !
  ! ! Input/Output Parameters:
  ! ! ------------------------
  ! ! - A        : Linear Operator (abstract_linop) [Input]
  ! ! - b        : Right-hand side (abstract_vector) [Input]
  ! ! - x        : Initial/Updated solution (abstract_vector) [Input/Output]
  ! ! - info     : Iteration Information flag (Integer) [Output]
  ! ! - maxiter  : Maximum number of iterations (Integer) [Optional, Input]
  ! ! - tol      : Convergence tolerance (real(kind=dp)) [Optional, Input]
  ! ! - verbosity: Verbosity control flag (Logical) [Optional, Input]
  ! !
  ! ! References:
  ! ! -----------
  ! ! - van der Vorst, H. A. (1992). "Bi-CGSTAB: A Fast and Smoothly Converging Variant of Bi-CG for the Solution of Nonsymmetric Linear Systems,"
  ! !   SIAM Journal on Scientific and Statistical Computing, 13(2), 631–644.
  ! !
  ! !=======================================================================================
  ! subroutine bicgstab(A, b, x, info, options, transpose)
  !   !> Linear problem and initial guess.
  !   class(abstract_linop), intent(in) :: A
  !   class(abstract_vector), intent(in) :: b
  !   class(abstract_vector), intent(inout) :: x
  !   !> Output and optional input parameters.
  !   integer, intent(out) :: info
  !   class(abstract_opts), optional, intent(in) :: options
  !   type(bicgstab_opts)                        :: opts
  !   logical, optional, intent(in) :: transpose
=======
  !=======================================================================================
  ! Biconjugate Gradient Stabilized (BiCGSTAB) Solver Subroutine
  !=======================================================================================
  !
  ! Purpose:
  ! --------
  ! Implements the Biconjugate Gradient Stabilized (BiCGSTAB) algorithm for solving
  ! nonsymmetric and possibly ill-conditioned linear systems Ax = b.
  !
  ! Algorithmic Features:
  ! ----------------------
  ! - Extends the BiCG algorithm by stabilizing the iterations.
  ! - Utilizes two search directions and two residuals to improve stability.
  ! - Iteratively updates both the approximate solution and the residuals.
  !
  ! Advantages:
  ! -----------
  ! - Capable of addressing nonsymmetric and ill-conditioned matrices.
  ! - Generally more stable and faster compared to the basic BiCG.
  ! - Suitable for large and sparse matrices.
  !
  ! Limitations:
  ! ------------
  ! - May experience stagnation for certain types of problems.
  ! - No preconditioning capabilities in the current implementation.
  !
  ! Input/Output Parameters:
  ! ------------------------
  ! - A        : Linear Operator (abstract_linop) [Input]
  ! - b        : Right-hand side (abstract_vector) [Input]
  ! - x        : Initial/Updated solution (abstract_vector) [Input/Output]
  ! - info     : Iteration Information flag (Integer) [Output]
  ! - maxiter  : Maximum number of iterations (Integer) [Optional, Input]
  ! - tol      : Convergence tolerance (real(kind=dp)) [Optional, Input]
  ! - verbosity: Verbosity control flag (Logical) [Optional, Input]
  !
  ! References:
  ! -----------
  ! - van der Vorst, H. A. (1992). "Bi-CGSTAB: A Fast and Smoothly Converging Variant of Bi-CG for the Solution of Nonsymmetric Linear Systems,"
  !   SIAM Journal on Scientific and Statistical Computing, 13(2), 631–644.
  !
  !=======================================================================================
  subroutine bicgstab(A, b, x, info, preconditioner, options, transpose)
    !> Linear problem and initial guess.
    class(abstract_linop), intent(in) :: A
    class(abstract_vector), intent(in) :: b
    class(abstract_vector), intent(inout) :: x
    !> Output and optional input parameters.
    integer, intent(out) :: info
    class(abstract_preconditioner), optional, intent(in) :: preconditioner
    class(abstract_preconditioner), allocatable          :: precond
    logical                                              :: has_precond
    class(abstract_opts), optional, intent(in) :: options
    type(bicgstab_opts)                        :: opts
    logical, optional, intent(in) :: transpose
>>>>>>> 6ce11590
    
  !   !> Internal variables.
  !   integer :: i, maxiter
  !   real(kind=wp) :: tol, res, alpha, omega, rho, rho_new, beta
  !   logical :: verbose, trans
    
<<<<<<< HEAD
  !   !> BiCGSTAB vectors.
  !   class(abstract_vector), allocatable :: r, r_hat, p, p_int, v, s, t

  !   ! --> Deals with the optional arguments.
  !   if (present(options)) then
  !      select type(options)
  !      type is(bicgstab_opts)
  !         opts = bicgstab_opts( &
  !              maxiter = options%maxiter, &
  !              atol    = options%atol,    &
  !              rtol    = options%rtol,    &
  !              verbose = options%verbose  &
  !         )
  !      end select
  !   else
  !      opts = bicgstab_opts()
  !   end if
  !   maxiter = opts%maxiter ; tol = opts%atol + opts%rtol * b%norm()
  !   verbose = opts%verbose ; trans = optval(transpose, .false.)
=======
    !> BiCGSTAB vectors.
    class(abstract_vector), allocatable :: r, r_hat, p, p_int, v, s, t

    ! --> Deals with the optional arguments.
    if (present(options)) then
       select type(options)
       type is(bicgstab_opts)
          opts = bicgstab_opts( &
               maxiter = options%maxiter, &
               atol    = options%atol,    &
               rtol    = options%rtol,    &
               verbose = options%verbose  &
          )
       end select
    else
       opts = bicgstab_opts()
    end if
    maxiter = opts%maxiter ; tol = opts%atol + opts%rtol * b%norm()
    verbose = opts%verbose ; trans = optval(transpose, .false.)

    if (present(preconditioner)) then
       write(*, *) "INFO: BICGSTAB does not support preconditioning yet. Precond is thus ignored."
       write(*, *)
    endif
>>>>>>> 6ce11590
    
  !   ! Initialize vectors.
  !   allocate (r, source=b)     ; call r%zero()
  !   allocate (r_hat, source=b) ; call r_hat%zero()
  !   allocate (p, source=b)     ; call p%zero()
  !   allocate (v, source=b)     ; call v%zero()
  !   allocate (s, source=b)     ; call s%zero()
  !   allocate (t, source=b)     ; call t%zero()
        
  !   ! --> Compute initial residual: r = b - Ax.
  !   if (trans) then
  !      call A%rmatvec(x, r)
  !   else
  !      call A%matvec(x, r)
  !   endif
  !   call r%axpby(-1.0_wp, b, 1.0_wp)
    
  !   r_hat = r ; rho = r_hat%dot(r) ; p = r 
    
  !   bicgstab_loop: do i = 1, maxiter
  !      if (trans) then
  !         call A%rmatvec(p, v)
  !      else
  !         call A%matvec(p, v)
  !      endif
       
  !      alpha = rho/r_hat%dot(v)
       
  !      ! s = r - alpha * v
  !      s = r ; call s%axpby(1.0_wp, v, -alpha)
       
  !      ! t = A * s
  !      if (trans) then
  !         call A%rmatvec(s, t)
  !      else
  !         call A%matvec(s, t)
  !      endif
  !      omega = t%dot(s)/t%dot(t)
       
  !      ! x = x + s * omega + p * alpha
  !      call x%axpby(1.0_wp, s, omega) ; call x%axpby(1.0_wp, p, alpha)
       
  !      ! r = s - t * omega
  !      r = s ; call r%axpby(1.0_wp, t, -omega)
       
  !      res = r%norm()  
  !      if (verbose) then
  !         write (*, *) "INFO : BICGSTAB residual after ", (i), "iterations : ", res
  !      end if
  !      if (res < tol) exit bicgstab_loop
       
  !      rho_new = r_hat%dot(r)
  !      beta = (alpha/omega) * (rho_new/rho)
       
  !      ! s = p - v * omega ! reusing s vector
  !      s = p ; call s%axpby(1.0_wp, v, -omega)
       
  !      ! p = r + s * beta
  !      p = r ; call p%axpby(1.0_wp, s, beta)
       
  !      rho = rho_new
       
  !   end do bicgstab_loop
    
  !   deallocate (r, r_hat, p, v, s, t)
  !   return
  ! end subroutine bicgstab
  
  ! --> Utility Functions -----
  
  subroutine initialize_krylov_basis(X)
    ! Initializes Krylov basis vectors to zero, except for
    ! the first vector which is provided by the user
    class(abstract_vector), dimension(:), intent(inout) :: X
    integer :: i
    do i = 2, size(X)
       call X(i)%zero()
    end do
  end subroutine initialize_krylov_basis
  
end module IterativeSolvers<|MERGE_RESOLUTION|>--- conflicted
+++ resolved
@@ -831,60 +831,7 @@
     return
   end subroutine cg
 
-<<<<<<< HEAD
-  ! !=======================================================================================
-  ! ! Biconjugate Gradient Stabilized (BiCGSTAB) Solver Subroutine
-  ! !=======================================================================================
-  ! !
-  ! ! Purpose:
-  ! ! --------
-  ! ! Implements the Biconjugate Gradient Stabilized (BiCGSTAB) algorithm for solving
-  ! ! nonsymmetric and possibly ill-conditioned linear systems Ax = b.
-  ! !
-  ! ! Algorithmic Features:
-  ! ! ----------------------
-  ! ! - Extends the BiCG algorithm by stabilizing the iterations.
-  ! ! - Utilizes two search directions and two residuals to improve stability.
-  ! ! - Iteratively updates both the approximate solution and the residuals.
-  ! !
-  ! ! Advantages:
-  ! ! -----------
-  ! ! - Capable of addressing nonsymmetric and ill-conditioned matrices.
-  ! ! - Generally more stable and faster compared to the basic BiCG.
-  ! ! - Suitable for large and sparse matrices.
-  ! !
-  ! ! Limitations:
-  ! ! ------------
-  ! ! - May experience stagnation for certain types of problems.
-  ! ! - No preconditioning capabilities in the current implementation.
-  ! !
-  ! ! Input/Output Parameters:
-  ! ! ------------------------
-  ! ! - A        : Linear Operator (abstract_linop) [Input]
-  ! ! - b        : Right-hand side (abstract_vector) [Input]
-  ! ! - x        : Initial/Updated solution (abstract_vector) [Input/Output]
-  ! ! - info     : Iteration Information flag (Integer) [Output]
-  ! ! - maxiter  : Maximum number of iterations (Integer) [Optional, Input]
-  ! ! - tol      : Convergence tolerance (real(kind=dp)) [Optional, Input]
-  ! ! - verbosity: Verbosity control flag (Logical) [Optional, Input]
-  ! !
-  ! ! References:
-  ! ! -----------
-  ! ! - van der Vorst, H. A. (1992). "Bi-CGSTAB: A Fast and Smoothly Converging Variant of Bi-CG for the Solution of Nonsymmetric Linear Systems,"
-  ! !   SIAM Journal on Scientific and Statistical Computing, 13(2), 631–644.
-  ! !
-  ! !=======================================================================================
-  ! subroutine bicgstab(A, b, x, info, options, transpose)
-  !   !> Linear problem and initial guess.
-  !   class(abstract_linop), intent(in) :: A
-  !   class(abstract_vector), intent(in) :: b
-  !   class(abstract_vector), intent(inout) :: x
-  !   !> Output and optional input parameters.
-  !   integer, intent(out) :: info
-  !   class(abstract_opts), optional, intent(in) :: options
-  !   type(bicgstab_opts)                        :: opts
-  !   logical, optional, intent(in) :: transpose
-=======
+
   !=======================================================================================
   ! Biconjugate Gradient Stabilized (BiCGSTAB) Solver Subroutine
   !=======================================================================================
@@ -927,27 +874,25 @@
   !   SIAM Journal on Scientific and Statistical Computing, 13(2), 631–644.
   !
   !=======================================================================================
-  subroutine bicgstab(A, b, x, info, preconditioner, options, transpose)
-    !> Linear problem and initial guess.
-    class(abstract_linop), intent(in) :: A
-    class(abstract_vector), intent(in) :: b
-    class(abstract_vector), intent(inout) :: x
-    !> Output and optional input parameters.
-    integer, intent(out) :: info
-    class(abstract_preconditioner), optional, intent(in) :: preconditioner
-    class(abstract_preconditioner), allocatable          :: precond
-    logical                                              :: has_precond
-    class(abstract_opts), optional, intent(in) :: options
-    type(bicgstab_opts)                        :: opts
-    logical, optional, intent(in) :: transpose
->>>>>>> 6ce11590
+  !subroutine bicgstab(A, b, x, info, preconditioner, options, transpose)
+  !  !> Linear problem and initial guess.
+  !  class(abstract_linop), intent(in) :: A
+  !  class(abstract_vector), intent(in) :: b
+  !  class(abstract_vector), intent(inout) :: x
+  !  !> Output and optional input parameters.
+  !  integer, intent(out) :: info
+  !  class(abstract_preconditioner), optional, intent(in) :: preconditioner
+  !  class(abstract_preconditioner), allocatable          :: precond
+  !  logical                                              :: has_precond
+  !  class(abstract_opts), optional, intent(in) :: options
+  !  type(bicgstab_opts)                        :: opts
+  !  logical, optional, intent(in) :: transpose
     
   !   !> Internal variables.
   !   integer :: i, maxiter
   !   real(kind=wp) :: tol, res, alpha, omega, rho, rho_new, beta
   !   logical :: verbose, trans
-    
-<<<<<<< HEAD
+   
   !   !> BiCGSTAB vectors.
   !   class(abstract_vector), allocatable :: r, r_hat, p, p_int, v, s, t
 
@@ -967,33 +912,12 @@
   !   end if
   !   maxiter = opts%maxiter ; tol = opts%atol + opts%rtol * b%norm()
   !   verbose = opts%verbose ; trans = optval(transpose, .false.)
-=======
-    !> BiCGSTAB vectors.
-    class(abstract_vector), allocatable :: r, r_hat, p, p_int, v, s, t
-
-    ! --> Deals with the optional arguments.
-    if (present(options)) then
-       select type(options)
-       type is(bicgstab_opts)
-          opts = bicgstab_opts( &
-               maxiter = options%maxiter, &
-               atol    = options%atol,    &
-               rtol    = options%rtol,    &
-               verbose = options%verbose  &
-          )
-       end select
-    else
-       opts = bicgstab_opts()
-    end if
-    maxiter = opts%maxiter ; tol = opts%atol + opts%rtol * b%norm()
-    verbose = opts%verbose ; trans = optval(transpose, .false.)
-
-    if (present(preconditioner)) then
-       write(*, *) "INFO: BICGSTAB does not support preconditioning yet. Precond is thus ignored."
-       write(*, *)
-    endif
->>>>>>> 6ce11590
-    
+
+  !  if (present(preconditioner)) then
+  !    write(*, *) "INFO: BICGSTAB does not support preconditioning yet. Precond is thus ignored."
+  !    write(*, *)
+  !  endif
+  
   !   ! Initialize vectors.
   !   allocate (r, source=b)     ; call r%zero()
   !   allocate (r_hat, source=b) ; call r_hat%zero()
