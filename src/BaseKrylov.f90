--- conflicted
+++ resolved
@@ -467,137 +467,6 @@
 
       end do lanczos
 
-<<<<<<< HEAD
-   subroutine block_arnoldi_factorization(A, X, H, block_size, info, kstart, kend, verbosity, tol, transpose)
-
-      ! --> Optional arguments (mainly for GMRES)
-      integer, optional, intent(in) :: kstart, kend
-      logical, optional, intent(in) :: verbosity, transpose
-      real(kind=wp), optional, intent(in) :: tol
-  
-      integer :: k_start, k_end, p
-      logical :: verbose, trans
-      real(kind=wp) :: tolerance
-
-      ! --> Optional: size of blocks, default = 1
-      integer, optional, intent(in) :: block_size
-  
-      ! --> Linear Operator to be factorized.
-      class(abstract_linop), intent(in) :: A
-      ! --> Krylov basis.
-      class(abstract_vector), intent(inout) :: X(:)
-      ! --> Upper Hessenberg matrix.
-      real(kind=wp), intent(inout) :: H(:, :)
-      ! --> Information.
-      integer, intent(out) :: info ! info < 0 : The k-step Arnoldi factorization failed.
-      ! info = 0 : The k-step Arnoldi factorization succeeded.
-      ! info > 0 : An invariant subspace has been computed after k=info steps.
-      ! --> Miscellaneous
-      real(kind=wp) :: beta
-      integer :: k, i, kdim
-      integer :: kpm, kp, kpp
-      
-      ! --> Deals with optional non-unity block size
-      p   = optval(block_size, 1)
-      kpm = (k-1)*p
-      kp  = kpm + p
-      kpp = kp  + p
-  
-      info = 0
-
-      ! --> Check dimensions.
-      kdim = (size(X) - p)/p ; call assert_shape(H, [p*(kdim+1), p*kdim], "arnoldi_factorization", "H")
-  
-      ! --> Deals with the optional arguments.
-      k_start   = optval(kstart, 1)
-      k_end     = optval(kend, kdim)
-      verbose   = optval(verbosity, .false.)
-      tolerance = optval(tol, atol)
-      trans     = optval(transpose, .false.)
-  
-      ! --> Arnoldi factorization.
-      block_arnoldi: do k = k_start, k_end
-         ! --> Matrix-vector products.
-         if (trans) then
-            do i = 1,p
-               call A%rmatvec(X(kpm+i), X(kp+i))
-            enddo
-         else
-            do i = 1,p
-               call A%matvec(X(kpm+i), X(kp+i))
-            enddo
-         endif
-         ! --> Update Hessenberg matrix.
-         call block_update_hessenberg_matrix(H, X, k, p)
-         call qr_factorization(X(kp+1:kpp),H(kp+1:kpp,kpm+1:kp),info)
-  
-         !if (verbose) then
-         !   write(*, *) "--> Arnoldi iteration n°", k, "/", k_end
-         !   write(*, *) "    -----------------"
-         !   write(*, *) "    + Residual norm :", beta
-         !   write(*, *) "    + Elapsed time  :"
-         !   write(*, *) "    + ETA           :"
-         !   write(*, *)
-         !endif
-  
-         ! --> Exit Arnoldi loop if needed.
-         !if (beta < tolerance) then
-         !   if (verbose) then
-         !      write(*, *)
-         !      write(*, *) "INFO : An invariant subspace has been computed (beta =", beta, ")."
-         !   endif
-  !
-         !   ! --> Dimension of the computed invariant subspace.
-         !   info = k
-  !
-         !   ! --> Exit the Arnoldi iteration.
-         !   exit arnoldi
-         !else
-         !   ! --> Normalize the new Krylov vector.
-         !   call X(k+1)%scal(1.0D+00 / beta)
-         !endif
-  
-      enddo block_arnoldi
-  
-      if(verbose) then
-         write(*, *) "INFO : Exiting the block Arnoldi factorization with exit code info =", info, "."
-         write(*, *)
-      endif
-  
-      return
-    end subroutine block_arnoldi_factorization
-
-    subroutine block_update_hessenberg_matrix(H, X, k, p)
-      integer, intent(in) :: k
-      ! --> Size of the blocks
-      integer, intent(in) :: p
-      real(kind=wp), intent(inout) :: H(:, :)
-      class(abstract_vector) :: X(:)
-      real(wp), allocatable :: wrk(:,:)
-      integer :: i, j, kpm, kp, kpp
-      real(kind=wp) :: alpha
-  
-      kpm = (k-1)*p
-      kp  = kpm + p
-      kpp = kp  + p
-      allocate(wrk(1:kp,1:p))
-      wrk = 0.0_wp
-      ! --> Orthogonalize residual w.r.t to previously computed Krylov vectors.
-      call mat_mult(H(1:kp,kpm+1:kp), X(1:kp), X(kp+1:kpp))
-        
-      ! --> Perform full re-orthogonalization (see instability of MGS process)
-      call mat_mult(wrk,              X(1:kp), X(kp+1:kpp))
-
-      ! --> Update Hessenberg matrix
-      do i = 1,kp
-         do j = 1,p
-            H(i,kpm+j) = H(i,kpm+j) + wrk(i,kpm+j)
-         enddo
-      enddo
-  
-      return
-    end subroutine block_update_hessenberg_matrix
-=======
       return
    end subroutine lanczos_bidiagonalization
 
@@ -974,6 +843,135 @@
 
       return
    end subroutine qr_factorization
->>>>>>> e79c577c
+
+   subroutine block_arnoldi_factorization(A, X, H, block_size, info, kstart, kend, verbosity, tol, transpose)
+
+      ! --> Optional arguments (mainly for GMRES)
+      integer, optional, intent(in) :: kstart, kend
+      logical, optional, intent(in) :: verbosity, transpose
+      real(kind=wp), optional, intent(in) :: tol
+  
+      integer :: k_start, k_end, p
+      logical :: verbose, trans
+      real(kind=wp) :: tolerance
+
+      ! --> Optional: size of blocks, default = 1
+      integer, optional, intent(in) :: block_size
+  
+      ! --> Linear Operator to be factorized.
+      class(abstract_linop), intent(in) :: A
+      ! --> Krylov basis.
+      class(abstract_vector), intent(inout) :: X(:)
+      ! --> Upper Hessenberg matrix.
+      real(kind=wp), intent(inout) :: H(:, :)
+      ! --> Information.
+      integer, intent(out) :: info ! info < 0 : The k-step Arnoldi factorization failed.
+      ! info = 0 : The k-step Arnoldi factorization succeeded.
+      ! info > 0 : An invariant subspace has been computed after k=info steps.
+      ! --> Miscellaneous
+      real(kind=wp) :: beta
+      integer :: k, i, kdim
+      integer :: kpm, kp, kpp
+      
+      ! --> Deals with optional non-unity block size
+      p   = optval(block_size, 1)
+      kpm = (k-1)*p
+      kp  = kpm + p
+      kpp = kp  + p
+  
+      info = 0
+
+      ! --> Check dimensions.
+      kdim = (size(X) - p)/p ; call assert_shape(H, [p*(kdim+1), p*kdim], "arnoldi_factorization", "H")
+  
+      ! --> Deals with the optional arguments.
+      k_start   = optval(kstart, 1)
+      k_end     = optval(kend, kdim)
+      verbose   = optval(verbosity, .false.)
+      tolerance = optval(tol, atol)
+      trans     = optval(transpose, .false.)
+  
+      ! --> Arnoldi factorization.
+      block_arnoldi: do k = k_start, k_end
+         ! --> Matrix-vector products.
+         if (trans) then
+            do i = 1,p
+               call A%rmatvec(X(kpm+i), X(kp+i))
+            enddo
+         else
+            do i = 1,p
+               call A%matvec(X(kpm+i), X(kp+i))
+            enddo
+         endif
+         ! --> Update Hessenberg matrix.
+         call block_update_hessenberg_matrix(H, X, k, p)
+         call qr_factorization(X(kp+1:kpp),H(kp+1:kpp,kpm+1:kp),info)
+  
+         !if (verbose) then
+         !   write(*, *) "--> Arnoldi iteration n°", k, "/", k_end
+         !   write(*, *) "    -----------------"
+         !   write(*, *) "    + Residual norm :", beta
+         !   write(*, *) "    + Elapsed time  :"
+         !   write(*, *) "    + ETA           :"
+         !   write(*, *)
+         !endif
+  
+         ! --> Exit Arnoldi loop if needed.
+         !if (beta < tolerance) then
+         !   if (verbose) then
+         !      write(*, *)
+         !      write(*, *) "INFO : An invariant subspace has been computed (beta =", beta, ")."
+         !   endif
+  !
+         !   ! --> Dimension of the computed invariant subspace.
+         !   info = k
+  !
+         !   ! --> Exit the Arnoldi iteration.
+         !   exit arnoldi
+         !else
+         !   ! --> Normalize the new Krylov vector.
+         !   call X(k+1)%scal(1.0D+00 / beta)
+         !endif
+  
+      enddo block_arnoldi
+  
+      if(verbose) then
+         write(*, *) "INFO : Exiting the block Arnoldi factorization with exit code info =", info, "."
+         write(*, *)
+      endif
+  
+      return
+    end subroutine block_arnoldi_factorization
+
+    subroutine block_update_hessenberg_matrix(H, X, k, p)
+      integer, intent(in) :: k
+      ! --> Size of the blocks
+      integer, intent(in) :: p
+      real(kind=wp), intent(inout) :: H(:, :)
+      class(abstract_vector) :: X(:)
+      real(wp), allocatable :: wrk(:,:)
+      integer :: i, j, kpm, kp, kpp
+      real(kind=wp) :: alpha
+  
+      kpm = (k-1)*p
+      kp  = kpm + p
+      kpp = kp  + p
+      allocate(wrk(1:kp,1:p))
+      wrk = 0.0_wp
+      ! --> Orthogonalize residual w.r.t to previously computed Krylov vectors.
+      call mat_mult(H(1:kp,kpm+1:kp), X(1:kp), X(kp+1:kpp))
+        
+      ! --> Perform full re-orthogonalization (see instability of MGS process)
+      call mat_mult(wrk,              X(1:kp), X(kp+1:kpp))
+
+      ! --> Update Hessenberg matrix
+      do i = 1,kp
+         do j = 1,p
+            H(i,kpm+j) = H(i,kpm+j) + wrk(i,kpm+j)
+         enddo
+      enddo
+  
+      return
+    end subroutine block_update_hessenberg_matrix
 
 end module lightkrylov_BaseKrylov