--- conflicted
+++ resolved
@@ -95,7 +95,7 @@
         procedure, pass(self), public :: matvec => adjoint_matvec_${type[0]}$${kind}$
         procedure, pass(self), public :: rmatvec => adjoint_rmatvec_${type[0]}$${kind}$
     end type
-<<<<<<< HEAD
+
     !--------------------------------------------------------------------------------------------
     !-----     Definition of an abstract ${type}$ exponential propagator with kind=${kind}$     -----
     !--------------------------------------------------------------------------------------------
@@ -116,10 +116,6 @@
         real(${kind}$), public :: tau
         !! Time horizon for the temporal integration. This variable must be set when the operator is instantiated.
     end type
-
-=======
->>>>>>> fdf209ff
-
     #:endfor
 
     interface adjoint
